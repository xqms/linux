/*
 * Copyright (c) 2013 MundoReader S.L.
 * Author: Heiko Stuebner <heiko@sntech.de>
 *
 * This program is free software; you can redistribute it and/or modify
 * it under the terms of the GNU General Public License as published by
 * the Free Software Foundation; either version 2 of the License, or
 * (at your option) any later version.
 *
 * This program is distributed in the hope that it will be useful,
 * but WITHOUT ANY WARRANTY; without even the implied warranty of
 * MERCHANTABILITY or FITNESS FOR A PARTICULAR PURPOSE.  See the
 * GNU General Public License for more details.
 */

#include <dt-bindings/gpio/gpio.h>
#include <dt-bindings/pinctrl/rockchip.h>
#include "rk3xxx.dtsi"
#include "rk3066a-clocks.dtsi"

/ {
	compatible = "rockchip,rk3066a";

	cpus {
		#address-cells = <1>;
		#size-cells = <0>;

		cpu@0 {
			device_type = "cpu";
			compatible = "arm,cortex-a9";
			next-level-cache = <&L2>;
			reg = <0x0>;
		};
		cpu@1 {
			device_type = "cpu";
			compatible = "arm,cortex-a9";
			next-level-cache = <&L2>;
			reg = <0x1>;
		};
	};

	soc {
<<<<<<< HEAD
		sram: sram@10080000 {
			compatible = "rockchip,rk3066-sram", "mmio-sram";
			reg = <0x10080000 0x10000>;
			available = <0x50 0xffb0>;
		};

=======
>>>>>>> b32f395a
		timer@20038000 {
			compatible = "snps,dw-apb-timer-osc";
			reg = <0x20038000 0x100>;
			interrupts = <GIC_SPI 44 IRQ_TYPE_LEVEL_HIGH>;
			clocks = <&clk_gates1 0>, <&clk_gates7 7>;
			clock-names = "timer", "pclk";
		};

		timer@2003a000 {
			compatible = "snps,dw-apb-timer-osc";
			reg = <0x2003a000 0x100>;
			interrupts = <GIC_SPI 45 IRQ_TYPE_LEVEL_HIGH>;
			clocks = <&clk_gates1 1>, <&clk_gates7 8>;
			clock-names = "timer", "pclk";
		};

		timer@2000e000 {
			compatible = "snps,dw-apb-timer-osc";
			reg = <0x2000e000 0x100>;
			interrupts = <GIC_SPI 46 IRQ_TYPE_LEVEL_HIGH>;
			clocks = <&clk_gates1 2>, <&clk_gates7 9>;
			clock-names = "timer", "pclk";
		};

		pinctrl@20008000 {
			compatible = "rockchip,rk3066a-pinctrl";
			reg = <0x20008000 0x150>;
			#address-cells = <1>;
			#size-cells = <1>;
			ranges;

			gpio0: gpio0@20034000 {
				compatible = "rockchip,gpio-bank";
				reg = <0x20034000 0x100>;
				interrupts = <GIC_SPI 54 IRQ_TYPE_LEVEL_HIGH>;
				clocks = <&clk_gates8 9>;

				gpio-controller;
				#gpio-cells = <2>;

				interrupt-controller;
				#interrupt-cells = <2>;
			};

			gpio1: gpio1@2003c000 {
				compatible = "rockchip,gpio-bank";
				reg = <0x2003c000 0x100>;
				interrupts = <GIC_SPI 55 IRQ_TYPE_LEVEL_HIGH>;
				clocks = <&clk_gates8 10>;

				gpio-controller;
				#gpio-cells = <2>;

				interrupt-controller;
				#interrupt-cells = <2>;
			};

			gpio2: gpio2@2003e000 {
				compatible = "rockchip,gpio-bank";
				reg = <0x2003e000 0x100>;
				interrupts = <GIC_SPI 56 IRQ_TYPE_LEVEL_HIGH>;
				clocks = <&clk_gates8 11>;

				gpio-controller;
				#gpio-cells = <2>;

				interrupt-controller;
				#interrupt-cells = <2>;
			};

			gpio3: gpio3@20080000 {
				compatible = "rockchip,gpio-bank";
				reg = <0x20080000 0x100>;
				interrupts = <GIC_SPI 57 IRQ_TYPE_LEVEL_HIGH>;
				clocks = <&clk_gates8 12>;

				gpio-controller;
				#gpio-cells = <2>;

				interrupt-controller;
				#interrupt-cells = <2>;
			};

			gpio4: gpio4@20084000 {
				compatible = "rockchip,gpio-bank";
				reg = <0x20084000 0x100>;
				interrupts = <GIC_SPI 58 IRQ_TYPE_LEVEL_HIGH>;
				clocks = <&clk_gates8 13>;

				gpio-controller;
				#gpio-cells = <2>;

				interrupt-controller;
				#interrupt-cells = <2>;
			};

			gpio6: gpio6@2000a000 {
				compatible = "rockchip,gpio-bank";
				reg = <0x2000a000 0x100>;
				interrupts = <GIC_SPI 60 IRQ_TYPE_LEVEL_HIGH>;
				clocks = <&clk_gates8 15>;

				gpio-controller;
				#gpio-cells = <2>;

				interrupt-controller;
				#interrupt-cells = <2>;
			};

			pcfg_pull_default: pcfg_pull_default {
				bias-pull-pin-default;
			};

			pcfg_pull_none: pcfg_pull_none {
				bias-disable;
			};

			uart0 {
				uart0_xfer: uart0-xfer {
					rockchip,pins = <RK_GPIO1 0 RK_FUNC_1 &pcfg_pull_default>,
							<RK_GPIO1 1 RK_FUNC_1 &pcfg_pull_default>;
				};

				uart0_cts: uart0-cts {
					rockchip,pins = <RK_GPIO1 2 RK_FUNC_1 &pcfg_pull_default>;
				};

				uart0_rts: uart0-rts {
					rockchip,pins = <RK_GPIO1 3 RK_FUNC_1 &pcfg_pull_default>;
				};
			};

			uart1 {
				uart1_xfer: uart1-xfer {
					rockchip,pins = <RK_GPIO1 4 RK_FUNC_1 &pcfg_pull_default>,
							<RK_GPIO1 5 RK_FUNC_1 &pcfg_pull_default>;
				};

				uart1_cts: uart1-cts {
					rockchip,pins = <RK_GPIO1 6 RK_FUNC_1 &pcfg_pull_default>;
				};

				uart1_rts: uart1-rts {
					rockchip,pins = <RK_GPIO1 7 RK_FUNC_1 &pcfg_pull_default>;
				};
			};

			uart2 {
				uart2_xfer: uart2-xfer {
					rockchip,pins = <RK_GPIO1 8 RK_FUNC_1 &pcfg_pull_default>,
							<RK_GPIO1 9 RK_FUNC_1 &pcfg_pull_default>;
				};
				/* no rts / cts for uart2 */
			};

			uart3 {
				uart3_xfer: uart3-xfer {
					rockchip,pins = <RK_GPIO3 27 RK_FUNC_1 &pcfg_pull_default>,
							<RK_GPIO3 28 RK_FUNC_1 &pcfg_pull_default>;
				};

				uart3_cts: uart3-cts {
					rockchip,pins = <RK_GPIO3 29 RK_FUNC_1 &pcfg_pull_default>;
				};

				uart3_rts: uart3-rts {
					rockchip,pins = <RK_GPIO3 30 RK_FUNC_1 &pcfg_pull_default>;
				};
			};

			sd0 {
				sd0_clk: sd0-clk {
					rockchip,pins = <RK_GPIO3 8 RK_FUNC_1 &pcfg_pull_default>;
				};

				sd0_cmd: sd0-cmd {
					rockchip,pins = <RK_GPIO3 9 RK_FUNC_1 &pcfg_pull_default>;
				};

				sd0_cd: sd0-cd {
					rockchip,pins = <RK_GPIO3 14 RK_FUNC_1 &pcfg_pull_default>;
				};

				sd0_wp: sd0-wp {
					rockchip,pins = <RK_GPIO3 15 RK_FUNC_1 &pcfg_pull_default>;
				};

				sd0_bus1: sd0-bus-width1 {
					rockchip,pins = <RK_GPIO3 10 RK_FUNC_1 &pcfg_pull_default>;
				};

				sd0_bus4: sd0-bus-width4 {
					rockchip,pins = <RK_GPIO3 10 RK_FUNC_1 &pcfg_pull_default>,
							<RK_GPIO3 11 RK_FUNC_1 &pcfg_pull_default>,
							<RK_GPIO3 12 RK_FUNC_1 &pcfg_pull_default>,
							<RK_GPIO3 13 RK_FUNC_1 &pcfg_pull_default>;
				};
			};

			sd1 {
				sd1_clk: sd1-clk {
					rockchip,pins = <RK_GPIO3 21 RK_FUNC_1 &pcfg_pull_default>;
				};

				sd1_cmd: sd1-cmd {
					rockchip,pins = <RK_GPIO3 16 RK_FUNC_1 &pcfg_pull_default>;
				};

				sd1_cd: sd1-cd {
					rockchip,pins = <RK_GPIO3 22 RK_FUNC_1 &pcfg_pull_default>;
				};

				sd1_wp: sd1-wp {
					rockchip,pins = <RK_GPIO3 23 RK_FUNC_1 &pcfg_pull_default>;
				};

				sd1_bus1: sd1-bus-width1 {
					rockchip,pins = <RK_GPIO3 17 RK_FUNC_1 &pcfg_pull_default>;
				};

				sd1_bus4: sd1-bus-width4 {
					rockchip,pins = <RK_GPIO3 17 RK_FUNC_1 &pcfg_pull_default>,
							<RK_GPIO3 18 RK_FUNC_1 &pcfg_pull_default>,
							<RK_GPIO3 19 RK_FUNC_1 &pcfg_pull_default>,
							<RK_GPIO3 20 RK_FUNC_1 &pcfg_pull_default>;
				};
			};
		};
	};
};<|MERGE_RESOLUTION|>--- conflicted
+++ resolved
@@ -40,15 +40,12 @@
 	};
 
 	soc {
-<<<<<<< HEAD
 		sram: sram@10080000 {
 			compatible = "rockchip,rk3066-sram", "mmio-sram";
 			reg = <0x10080000 0x10000>;
-			available = <0x50 0xffb0>;
-		};
-
-=======
->>>>>>> b32f395a
+			mmio-sram-reserved = <0x0 0x50>;
+		};
+
 		timer@20038000 {
 			compatible = "snps,dw-apb-timer-osc";
 			reg = <0x20038000 0x100>;
