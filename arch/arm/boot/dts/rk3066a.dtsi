--- conflicted
+++ resolved
@@ -40,7 +40,7 @@
 	};
 
 	soc {
-		sram: sram@10080000 {
+	sram: sram@10080000 {
 			compatible = "rockchip,rk3066-sram", "mmio-sram";
 			reg = <0x10080000 0x10000>;
 			mmio-sram-reserved = <0x0 0x50>;
@@ -71,11 +71,6 @@
 		};
 
 		sram: sram@10080000 {
-<<<<<<< HEAD
-			compatible = "rockchip,rk3066-sram", "mmio-sram";
-			reg = <0x10080000 0x10000>;
-			mmio-sram-reserved = <0x0 0x50>;
-=======
 			compatible = "mmio-sram";
 			reg = <0x10080000 0x10000>;
 			#address-cells = <1>;
@@ -86,7 +81,6 @@
 				compatible = "rockchip,rk3066-smp-sram";
 				reg = <0x0 0x50>;
 			};
->>>>>>> 3ac05b52
 		};
 
 		pinctrl@20008000 {
