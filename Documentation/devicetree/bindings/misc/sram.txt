Generic on-chip SRAM

Simple IO memory regions to be managed by the genalloc API.

Required properties:

- compatible : mmio-sram

- reg : SRAM iomem address range

Optional properties:

<<<<<<< HEAD
- available: optional list of available chunks inside the sram that the
  OS can use. Without the available property the whole range is usable.
=======
- mmio-sram-reserved: ordered list of reserved chunks inside the sram that
  should not be used by the operating system.
>>>>>>> 716eb6bc
  Format is <base size>, <base size>, ...; with base being relative to the
  reg property base.

Example:

sram: sram@5c000000 {
	compatible = "mmio-sram";
	reg = <0x5c000000 0x40000>; /* 256 KiB SRAM at address 0x5c000000 */
<<<<<<< HEAD
	available = <0x100 0x39900>;
=======
	mmio-sram-reserved = <0x0 0x100>; /* reserve 0x5c000000-0x5c000100 */
>>>>>>> 716eb6bc
};<|MERGE_RESOLUTION|>--- conflicted
+++ resolved
@@ -10,13 +10,8 @@
 
 Optional properties:
 
-<<<<<<< HEAD
-- available: optional list of available chunks inside the sram that the
-  OS can use. Without the available property the whole range is usable.
-=======
 - mmio-sram-reserved: ordered list of reserved chunks inside the sram that
   should not be used by the operating system.
->>>>>>> 716eb6bc
   Format is <base size>, <base size>, ...; with base being relative to the
   reg property base.
 
@@ -25,9 +20,5 @@
 sram: sram@5c000000 {
 	compatible = "mmio-sram";
 	reg = <0x5c000000 0x40000>; /* 256 KiB SRAM at address 0x5c000000 */
-<<<<<<< HEAD
-	available = <0x100 0x39900>;
-=======
 	mmio-sram-reserved = <0x0 0x100>; /* reserve 0x5c000000-0x5c000100 */
->>>>>>> 716eb6bc
 };