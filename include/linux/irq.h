--- conflicted
+++ resolved
@@ -685,10 +685,7 @@
  * @num_ct:		Number of available irq_chip_type instances (usually 1)
  * @private:		Private data for non generic chip callbacks
  * @installed:		bitfield to denote installed interrupts
-<<<<<<< HEAD
-=======
  * @unused:		bitfield to denote unused interrupts
->>>>>>> 76f7a102
  * @domain:		irq domain pointer
  * @list:		List head for keeping track of instances
  * @chip_types:		Array of interrupt irq_chip_types
@@ -712,10 +709,7 @@
 	unsigned int		num_ct;
 	void			*private;
 	unsigned long		installed;
-<<<<<<< HEAD
-=======
 	unsigned long		unused;
->>>>>>> 76f7a102
 	struct irq_domain	*domain;
 	struct list_head	list;
 	struct irq_chip_type	chip_types[0];
