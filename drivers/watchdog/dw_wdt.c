--- conflicted
+++ resolved
@@ -341,17 +341,10 @@
 
 #ifdef CONFIG_OF
 static const struct of_device_id dw_wdt_of_match[] = {
-<<<<<<< HEAD
-	{ .compatible = "snps,dw-apb-wdt", },
-	{},
-};
-MODULE_DEVICE_TABLE(of, dw_i2c_of_match);
-=======
 	{ .compatible = "snps,dw-wdt", },
 	{ /* sentinel */ }
 };
 MODULE_DEVICE_TABLE(of, dw_wdt_of_match);
->>>>>>> b32f395a
 #endif
 
 static struct platform_driver dw_wdt_driver = {
