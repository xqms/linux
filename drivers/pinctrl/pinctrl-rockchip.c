/*
 * Pinctrl driver for Rockchip SoCs
 *
 * Copyright (c) 2013 MundoReader S.L.
 * Author: Heiko Stuebner <heiko@sntech.de>
 *
 * With some ideas taken from pinctrl-samsung:
 * Copyright (c) 2012 Samsung Electronics Co., Ltd.
 *		http://www.samsung.com
 * Copyright (c) 2012 Linaro Ltd
 *		http://www.linaro.org
 *
 * and pinctrl-at91:
 * Copyright (C) 2011-2012 Jean-Christophe PLAGNIOL-VILLARD <plagnioj@jcrosoft.com>
 *
 * This program is free software; you can redistribute it and/or modify
 * it under the terms of the GNU General Public License version 2 as published
 * by the Free Software Foundation.
 *
 * This program is distributed in the hope that it will be useful,
 * but WITHOUT ANY WARRANTY; without even the implied warranty of
 * MERCHANTABILITY or FITNESS FOR A PARTICULAR PURPOSE.  See the
 * GNU General Public License for more details.
 */

#include <linux/module.h>
#include <linux/platform_device.h>
#include <linux/io.h>
#include <linux/bitops.h>
#include <linux/gpio.h>
#include <linux/of_address.h>
#include <linux/of_irq.h>
#include <linux/pinctrl/machine.h>
#include <linux/pinctrl/pinconf.h>
#include <linux/pinctrl/pinctrl.h>
#include <linux/pinctrl/pinmux.h>
#include <linux/pinctrl/pinconf-generic.h>
#include <linux/irqchip/chained_irq.h>
#include <linux/clk.h>
#include <dt-bindings/pinctrl/rockchip.h>

#include "core.h"
#include "pinconf.h"

/* GPIO control registers */
#define GPIO_SWPORT_DR		0x00
#define GPIO_SWPORT_DDR		0x04
#define GPIO_INTEN		0x30
#define GPIO_INTMASK		0x34
#define GPIO_INTTYPE_LEVEL	0x38
#define GPIO_INT_POLARITY	0x3c
#define GPIO_INT_STATUS		0x40
#define GPIO_INT_RAWSTATUS	0x44
#define GPIO_DEBOUNCE		0x48
#define GPIO_PORTS_EOI		0x4c
#define GPIO_EXT_PORT		0x50
#define GPIO_LS_SYNC		0x60

enum rockchip_pinctrl_type {
	RK2928,
	RK3066B,
	RK3188,
};

enum rockchip_pin_bank_type {
	COMMON_BANK,
	RK3188_BANK0,
};

/**
 * @reg_base: register base of the gpio bank
 * @reg_pull: optional separate register for additional pull settings
 * @clk: clock of the gpio bank
 * @irq: interrupt of the gpio bank
 * @pin_base: first pin number
 * @nr_pins: number of pins in this bank
 * @name: name of the bank
 * @bank_num: number of the bank, to account for holes
 * @valid: are all necessary informations present
 * @of_node: dt node of this bank
 * @drvdata: common pinctrl basedata
 * @domain: irqdomain of the gpio bank
 * @gpio_chip: gpiolib chip
 * @grange: gpio range
 * @slock: spinlock for the gpio bank
 */
struct rockchip_pin_bank {
	void __iomem			*reg_base;
	void __iomem			*reg_pull;
	struct clk			*clk;
	int				irq;
	u32				pin_base;
	u8				nr_pins;
	char				*name;
	u8				bank_num;
	enum rockchip_pin_bank_type	bank_type;
	bool				valid;
	struct device_node		*of_node;
	struct rockchip_pinctrl		*drvdata;
	struct irq_domain		*domain;
	struct gpio_chip		gpio_chip;
	struct pinctrl_gpio_range	grange;
	spinlock_t			slock;
	u32				toggle_edge_mode;
};

#define PIN_BANK(id, pins, label)			\
	{						\
		.bank_num	= id,			\
		.nr_pins	= pins,			\
		.name		= label,		\
	}

/**
 */
struct rockchip_pin_ctrl {
	struct rockchip_pin_bank	*pin_banks;
	u32				nr_banks;
	u32				nr_pins;
	char				*label;
	enum rockchip_pinctrl_type	type;
	int				mux_offset;
	void	(*pull_calc_reg)(struct rockchip_pin_bank *bank, int pin_num,
				 void __iomem **reg, u8 *bit);
};

struct rockchip_pin_config {
	unsigned int		func;
	unsigned long		*configs;
	unsigned int		nconfigs;
};

/**
 * struct rockchip_pin_group: represent group of pins of a pinmux function.
 * @name: name of the pin group, used to lookup the group.
 * @pins: the pins included in this group.
 * @npins: number of pins included in this group.
 * @func: the mux function number to be programmed when selected.
 * @configs: the config values to be set for each pin
 * @nconfigs: number of configs for each pin
 */
struct rockchip_pin_group {
	const char			*name;
	unsigned int			npins;
	unsigned int			*pins;
	struct rockchip_pin_config	*data;
};

/**
 * struct rockchip_pmx_func: represent a pin function.
 * @name: name of the pin function, used to lookup the function.
 * @groups: one or more names of pin groups that provide this function.
 * @num_groups: number of groups included in @groups.
 */
struct rockchip_pmx_func {
	const char		*name;
	const char		**groups;
	u8			ngroups;
};

struct rockchip_pinctrl {
	void __iomem			*reg_base;
	void __iomem			*reg_pull;
	struct device			*dev;
	struct rockchip_pin_ctrl	*ctrl;
	struct pinctrl_desc		pctl;
	struct pinctrl_dev		*pctl_dev;
	struct rockchip_pin_group	*groups;
	unsigned int			ngroups;
	struct rockchip_pmx_func	*functions;
	unsigned int			nfunctions;
};

static inline struct rockchip_pin_bank *gc_to_pin_bank(struct gpio_chip *gc)
{
	return container_of(gc, struct rockchip_pin_bank, gpio_chip);
}

static const inline struct rockchip_pin_group *pinctrl_name_to_group(
					const struct rockchip_pinctrl *info,
					const char *name)
{
	int i;

	for (i = 0; i < info->ngroups; i++) {
		if (!strcmp(info->groups[i].name, name))
			return &info->groups[i];
	}

	return NULL;
}

/*
 * given a pin number that is local to a pin controller, find out the pin bank
 * and the register base of the pin bank.
 */
static struct rockchip_pin_bank *pin_to_bank(struct rockchip_pinctrl *info,
								unsigned pin)
{
	struct rockchip_pin_bank *b = info->ctrl->pin_banks;

	while (pin >= (b->pin_base + b->nr_pins))
		b++;

	return b;
}

static struct rockchip_pin_bank *bank_num_to_bank(
					struct rockchip_pinctrl *info,
					unsigned num)
{
	struct rockchip_pin_bank *b = info->ctrl->pin_banks;
	int i;

	for (i = 0; i < info->ctrl->nr_banks; i++, b++) {
		if (b->bank_num == num)
			return b;
	}

	return ERR_PTR(-EINVAL);
}

/*
 * Pinctrl_ops handling
 */

static int rockchip_get_groups_count(struct pinctrl_dev *pctldev)
{
	struct rockchip_pinctrl *info = pinctrl_dev_get_drvdata(pctldev);

	return info->ngroups;
}

static const char *rockchip_get_group_name(struct pinctrl_dev *pctldev,
							unsigned selector)
{
	struct rockchip_pinctrl *info = pinctrl_dev_get_drvdata(pctldev);

	return info->groups[selector].name;
}

static int rockchip_get_group_pins(struct pinctrl_dev *pctldev,
				      unsigned selector, const unsigned **pins,
				      unsigned *npins)
{
	struct rockchip_pinctrl *info = pinctrl_dev_get_drvdata(pctldev);

	if (selector >= info->ngroups)
		return -EINVAL;

	*pins = info->groups[selector].pins;
	*npins = info->groups[selector].npins;

	return 0;
}

static int rockchip_dt_node_to_map(struct pinctrl_dev *pctldev,
				 struct device_node *np,
				 struct pinctrl_map **map, unsigned *num_maps)
{
	struct rockchip_pinctrl *info = pinctrl_dev_get_drvdata(pctldev);
	const struct rockchip_pin_group *grp;
	struct pinctrl_map *new_map;
	struct device_node *parent;
	int map_num = 1;
	int i;

	/*
	 * first find the group of this node and check if we need to create
	 * config maps for pins
	 */
	grp = pinctrl_name_to_group(info, np->name);
	if (!grp) {
		dev_err(info->dev, "unable to find group for node %s\n",
			np->name);
		return -EINVAL;
	}

	map_num += grp->npins;
	new_map = devm_kzalloc(pctldev->dev, sizeof(*new_map) * map_num,
								GFP_KERNEL);
	if (!new_map)
		return -ENOMEM;

	*map = new_map;
	*num_maps = map_num;

	/* create mux map */
	parent = of_get_parent(np);
	if (!parent) {
		devm_kfree(pctldev->dev, new_map);
		return -EINVAL;
	}
	new_map[0].type = PIN_MAP_TYPE_MUX_GROUP;
	new_map[0].data.mux.function = parent->name;
	new_map[0].data.mux.group = np->name;
	of_node_put(parent);

	/* create config map */
	new_map++;
	for (i = 0; i < grp->npins; i++) {
		new_map[i].type = PIN_MAP_TYPE_CONFIGS_PIN;
		new_map[i].data.configs.group_or_pin =
				pin_get_name(pctldev, grp->pins[i]);
		new_map[i].data.configs.configs = grp->data[i].configs;
		new_map[i].data.configs.num_configs = grp->data[i].nconfigs;
	}

	dev_dbg(pctldev->dev, "maps: function %s group %s num %d\n",
		(*map)->data.mux.function, (*map)->data.mux.group, map_num);

	return 0;
}

static void rockchip_dt_free_map(struct pinctrl_dev *pctldev,
				    struct pinctrl_map *map, unsigned num_maps)
{
}

static const struct pinctrl_ops rockchip_pctrl_ops = {
	.get_groups_count	= rockchip_get_groups_count,
	.get_group_name		= rockchip_get_group_name,
	.get_group_pins		= rockchip_get_group_pins,
	.dt_node_to_map		= rockchip_dt_node_to_map,
	.dt_free_map		= rockchip_dt_free_map,
};

/*
 * Hardware access
 */

/*
 * Set a new mux function for a pin.
 *
 * The register is divided into the upper and lower 16 bit. When changing
 * a value, the previous register value is not read and changed. Instead
 * it seems the changed bits are marked in the upper 16 bit, while the
 * changed value gets set in the same offset in the lower 16 bit.
 * All pin settings seem to be 2 bit wide in both the upper and lower
 * parts.
 * @bank: pin bank to change
 * @pin: pin to change
 * @mux: new mux function to set
 */
static void rockchip_set_mux(struct rockchip_pin_bank *bank, int pin, int mux)
{
	struct rockchip_pinctrl *info = bank->drvdata;
	void __iomem *reg = info->reg_base + info->ctrl->mux_offset;
	unsigned long flags;
	u8 bit;
	u32 data;

	dev_dbg(info->dev, "setting mux of GPIO%d-%d to %d\n",
						bank->bank_num, pin, mux);

	/* get basic quadrupel of mux registers and the correct reg inside */
	reg += bank->bank_num * 0x10;
	reg += (pin / 8) * 4;
	bit = (pin % 8) * 2;

	spin_lock_irqsave(&bank->slock, flags);

	data = (3 << (bit + 16));
	data |= (mux & 3) << bit;
	writel(data, reg);

	spin_unlock_irqrestore(&bank->slock, flags);
}

#define RK2928_PULL_OFFSET		0x118
#define RK2928_PULL_PINS_PER_REG	16
#define RK2928_PULL_BANK_STRIDE		8

static void rk2928_calc_pull_reg_and_bit(struct rockchip_pin_bank *bank,
				    int pin_num, void __iomem **reg, u8 *bit)
{
	struct rockchip_pinctrl *info = bank->drvdata;

	*reg = info->reg_base + RK2928_PULL_OFFSET;
	*reg += bank->bank_num * RK2928_PULL_BANK_STRIDE;
	*reg += (pin_num / RK2928_PULL_PINS_PER_REG) * 4;

	*bit = pin_num % RK2928_PULL_PINS_PER_REG;
};

#define RK3188_PULL_BITS_PER_PIN	2
#define RK3188_PULL_PINS_PER_REG	8
#define RK3188_PULL_BANK_STRIDE		16

static void rk3188_calc_pull_reg_and_bit(struct rockchip_pin_bank *bank,
				    int pin_num, void __iomem **reg, u8 *bit)
{
	struct rockchip_pinctrl *info = bank->drvdata;

	/* The first 12 pins of the first bank are located elsewhere */
	if (bank->bank_type == RK3188_BANK0 && pin_num < 12) {
		*reg = bank->reg_pull +
				((pin_num / RK3188_PULL_PINS_PER_REG) * 4);
		*bit = pin_num % RK3188_PULL_PINS_PER_REG;
		*bit *= RK3188_PULL_BITS_PER_PIN;
	} else {
		*reg = info->reg_pull - 4;
		*reg += bank->bank_num * RK3188_PULL_BANK_STRIDE;
		*reg += ((pin_num / RK3188_PULL_PINS_PER_REG) * 4);

		/*
		 * The bits in these registers have an inverse ordering
		 * with the lowest pin being in bits 15:14 and the highest
		 * pin in bits 1:0
		 */
		*bit = 7 - (pin_num % RK3188_PULL_PINS_PER_REG);
		*bit *= RK3188_PULL_BITS_PER_PIN;
	}
}

static int rockchip_get_pull(struct rockchip_pin_bank *bank, int pin_num)
{
	struct rockchip_pinctrl *info = bank->drvdata;
	struct rockchip_pin_ctrl *ctrl = info->ctrl;
	void __iomem *reg;
	u8 bit;
	u32 data;

	/* rk3066b does support any pulls */
	if (ctrl->type == RK3066B)
		return PIN_CONFIG_BIAS_DISABLE;

	ctrl->pull_calc_reg(bank, pin_num, &reg, &bit);

	switch (ctrl->type) {
	case RK2928:
		return !(readl_relaxed(reg) & BIT(bit))
				? PIN_CONFIG_BIAS_PULL_PIN_DEFAULT
				: PIN_CONFIG_BIAS_DISABLE;
	case RK3188:
		data = readl_relaxed(reg) >> bit;
		data &= (1 << RK3188_PULL_BITS_PER_PIN) - 1;

		switch (data) {
		case 0:
			return PIN_CONFIG_BIAS_DISABLE;
		case 1:
			return PIN_CONFIG_BIAS_PULL_UP;
		case 2:
			return PIN_CONFIG_BIAS_PULL_DOWN;
		case 3:
			return PIN_CONFIG_BIAS_BUS_HOLD;
		}

		dev_err(info->dev, "unknown pull setting\n");
		return -EIO;
	default:
		dev_err(info->dev, "unsupported pinctrl type\n");
		return -EINVAL;
	};
}

static int rockchip_set_pull(struct rockchip_pin_bank *bank,
					int pin_num, int pull)
{
	struct rockchip_pinctrl *info = bank->drvdata;
	struct rockchip_pin_ctrl *ctrl = info->ctrl;
	void __iomem *reg;
	unsigned long flags;
	u8 bit;
	u32 data;

	dev_dbg(info->dev, "setting pull of GPIO%d-%d to %d\n",
		 bank->bank_num, pin_num, pull);

	/* rk3066b does support any pulls */
	if (ctrl->type == RK3066B)
		return pull ? -EINVAL : 0;

	ctrl->pull_calc_reg(bank, pin_num, &reg, &bit);

	switch (ctrl->type) {
	case RK2928:
		spin_lock_irqsave(&bank->slock, flags);

		data = BIT(bit + 16);
		if (pull == PIN_CONFIG_BIAS_DISABLE)
			data |= BIT(bit);
		writel(data, reg);

		spin_unlock_irqrestore(&bank->slock, flags);
		break;
	case RK3188:
		spin_lock_irqsave(&bank->slock, flags);

		/* enable the write to the equivalent lower bits */
		data = ((1 << RK3188_PULL_BITS_PER_PIN) - 1) << (bit + 16);

		switch (pull) {
		case PIN_CONFIG_BIAS_DISABLE:
			break;
		case PIN_CONFIG_BIAS_PULL_UP:
			data |= (1 << bit);
			break;
		case PIN_CONFIG_BIAS_PULL_DOWN:
			data |= (2 << bit);
			break;
		case PIN_CONFIG_BIAS_BUS_HOLD:
			data |= (3 << bit);
			break;
		default:
<<<<<<< HEAD
=======
			spin_unlock_irqrestore(&bank->slock, flags);
>>>>>>> b32f395a
			dev_err(info->dev, "unsupported pull setting %d\n",
				pull);
			return -EINVAL;
		}

		writel(data, reg);

		spin_unlock_irqrestore(&bank->slock, flags);
		break;
	default:
		dev_err(info->dev, "unsupported pinctrl type\n");
		return -EINVAL;
	}

	return 0;
}

/*
 * Pinmux_ops handling
 */

static int rockchip_pmx_get_funcs_count(struct pinctrl_dev *pctldev)
{
	struct rockchip_pinctrl *info = pinctrl_dev_get_drvdata(pctldev);

	return info->nfunctions;
}

static const char *rockchip_pmx_get_func_name(struct pinctrl_dev *pctldev,
					  unsigned selector)
{
	struct rockchip_pinctrl *info = pinctrl_dev_get_drvdata(pctldev);

	return info->functions[selector].name;
}

static int rockchip_pmx_get_groups(struct pinctrl_dev *pctldev,
				unsigned selector, const char * const **groups,
				unsigned * const num_groups)
{
	struct rockchip_pinctrl *info = pinctrl_dev_get_drvdata(pctldev);

	*groups = info->functions[selector].groups;
	*num_groups = info->functions[selector].ngroups;

	return 0;
}

static int rockchip_pmx_enable(struct pinctrl_dev *pctldev, unsigned selector,
							    unsigned group)
{
	struct rockchip_pinctrl *info = pinctrl_dev_get_drvdata(pctldev);
	const unsigned int *pins = info->groups[group].pins;
	const struct rockchip_pin_config *data = info->groups[group].data;
	struct rockchip_pin_bank *bank;
	int cnt;

	dev_dbg(info->dev, "enable function %s group %s\n",
		info->functions[selector].name, info->groups[group].name);

	/*
	 * for each pin in the pin group selected, program the correspoding pin
	 * pin function number in the config register.
	 */
	for (cnt = 0; cnt < info->groups[group].npins; cnt++) {
		bank = pin_to_bank(info, pins[cnt]);
		rockchip_set_mux(bank, pins[cnt] - bank->pin_base,
				 data[cnt].func);
	}

	return 0;
}

static void rockchip_pmx_disable(struct pinctrl_dev *pctldev,
					unsigned selector, unsigned group)
{
	struct rockchip_pinctrl *info = pinctrl_dev_get_drvdata(pctldev);
	const unsigned int *pins = info->groups[group].pins;
	struct rockchip_pin_bank *bank;
	int cnt;

	dev_dbg(info->dev, "disable function %s group %s\n",
		info->functions[selector].name, info->groups[group].name);

	for (cnt = 0; cnt < info->groups[group].npins; cnt++) {
		bank = pin_to_bank(info, pins[cnt]);
		rockchip_set_mux(bank, pins[cnt] - bank->pin_base, 0);
	}
}

/*
 * The calls to gpio_direction_output() and gpio_direction_input()
 * leads to this function call (via the pinctrl_gpio_direction_{input|output}()
 * function called from the gpiolib interface).
 */
static int rockchip_pmx_gpio_set_direction(struct pinctrl_dev *pctldev,
					      struct pinctrl_gpio_range *range,
					      unsigned offset, bool input)
{
	struct rockchip_pinctrl *info = pinctrl_dev_get_drvdata(pctldev);
	struct rockchip_pin_bank *bank;
	struct gpio_chip *chip;
	int pin;
	u32 data;

	chip = range->gc;
	bank = gc_to_pin_bank(chip);
	pin = offset - chip->base;

	dev_dbg(info->dev, "gpio_direction for pin %u as %s-%d to %s\n",
		 offset, range->name, pin, input ? "input" : "output");

	rockchip_set_mux(bank, pin, RK_FUNC_GPIO);

	data = readl_relaxed(bank->reg_base + GPIO_SWPORT_DDR);
	/* set bit to 1 for output, 0 for input */
	if (!input)
		data |= BIT(pin);
	else
		data &= ~BIT(pin);
	writel_relaxed(data, bank->reg_base + GPIO_SWPORT_DDR);

	return 0;
}

static const struct pinmux_ops rockchip_pmx_ops = {
	.get_functions_count	= rockchip_pmx_get_funcs_count,
	.get_function_name	= rockchip_pmx_get_func_name,
	.get_function_groups	= rockchip_pmx_get_groups,
	.enable			= rockchip_pmx_enable,
	.disable		= rockchip_pmx_disable,
	.gpio_set_direction	= rockchip_pmx_gpio_set_direction,
};

/*
 * Pinconf_ops handling
 */

static bool rockchip_pinconf_pull_valid(struct rockchip_pin_ctrl *ctrl,
					enum pin_config_param pull)
{
	switch (ctrl->type) {
	case RK2928:
		return (pull == PIN_CONFIG_BIAS_PULL_PIN_DEFAULT ||
					pull == PIN_CONFIG_BIAS_DISABLE);
	case RK3066B:
		return pull ? false : true;
	case RK3188:
		return (pull != PIN_CONFIG_BIAS_PULL_PIN_DEFAULT);
	}

	return false;
}

/* set the pin config settings for a specified pin */
static int rockchip_pinconf_set(struct pinctrl_dev *pctldev, unsigned int pin,
				unsigned long *configs, unsigned num_configs)
{
	struct rockchip_pinctrl *info = pinctrl_dev_get_drvdata(pctldev);
	struct rockchip_pin_bank *bank = pin_to_bank(info, pin);
	enum pin_config_param param;
	u16 arg;
	int i;
	int rc;

	for (i = 0; i < num_configs; i++) {
		param = pinconf_to_config_param(configs[i]);
		arg = pinconf_to_config_argument(configs[i]);

		switch (param) {
		case PIN_CONFIG_BIAS_DISABLE:
			rc =  rockchip_set_pull(bank, pin - bank->pin_base,
				param);
			if (rc)
				return rc;
			break;
		case PIN_CONFIG_BIAS_PULL_UP:
		case PIN_CONFIG_BIAS_PULL_DOWN:
		case PIN_CONFIG_BIAS_PULL_PIN_DEFAULT:
		case PIN_CONFIG_BIAS_BUS_HOLD:
			if (!rockchip_pinconf_pull_valid(info->ctrl, param))
				return -ENOTSUPP;

			if (!arg)
				return -EINVAL;

			rc = rockchip_set_pull(bank, pin - bank->pin_base,
				param);
			if (rc)
				return rc;
			break;
		default:
			return -ENOTSUPP;
			break;
		}
	} /* for each config */

	return 0;
}

/* get the pin config settings for a specified pin */
static int rockchip_pinconf_get(struct pinctrl_dev *pctldev, unsigned int pin,
							unsigned long *config)
{
	struct rockchip_pinctrl *info = pinctrl_dev_get_drvdata(pctldev);
	struct rockchip_pin_bank *bank = pin_to_bank(info, pin);
	enum pin_config_param param = pinconf_to_config_param(*config);

	switch (param) {
	case PIN_CONFIG_BIAS_DISABLE:
		if (rockchip_get_pull(bank, pin - bank->pin_base) != param)
			return -EINVAL;

		*config = 0;
		break;
	case PIN_CONFIG_BIAS_PULL_UP:
	case PIN_CONFIG_BIAS_PULL_DOWN:
	case PIN_CONFIG_BIAS_PULL_PIN_DEFAULT:
	case PIN_CONFIG_BIAS_BUS_HOLD:
		if (!rockchip_pinconf_pull_valid(info->ctrl, param))
			return -ENOTSUPP;

		if (rockchip_get_pull(bank, pin - bank->pin_base) != param)
			return -EINVAL;

		*config = 1;
		break;
	default:
		return -ENOTSUPP;
		break;
	}

	return 0;
}

static const struct pinconf_ops rockchip_pinconf_ops = {
	.pin_config_get			= rockchip_pinconf_get,
	.pin_config_set			= rockchip_pinconf_set,
};

static const struct of_device_id rockchip_bank_match[] = {
	{ .compatible = "rockchip,gpio-bank" },
	{ .compatible = "rockchip,rk3188-gpio-bank0" },
	{},
};

static void rockchip_pinctrl_child_count(struct rockchip_pinctrl *info,
						struct device_node *np)
{
	struct device_node *child;

	for_each_child_of_node(np, child) {
		if (of_match_node(rockchip_bank_match, child))
			continue;

		info->nfunctions++;
		info->ngroups += of_get_child_count(child);
	}
}

static int rockchip_pinctrl_parse_groups(struct device_node *np,
					      struct rockchip_pin_group *grp,
					      struct rockchip_pinctrl *info,
					      u32 index)
{
	struct rockchip_pin_bank *bank;
	int size;
	const __be32 *list;
	int num;
	int i, j;
	int ret;

	dev_dbg(info->dev, "group(%d): %s\n", index, np->name);

	/* Initialise group */
	grp->name = np->name;

	/*
	 * the binding format is rockchip,pins = <bank pin mux CONFIG>,
	 * do sanity check and calculate pins number
	 */
	list = of_get_property(np, "rockchip,pins", &size);
	/* we do not check return since it's safe node passed down */
	size /= sizeof(*list);
	if (!size || size % 4) {
		dev_err(info->dev, "wrong pins number or pins and configs should be by 4\n");
		return -EINVAL;
	}

	grp->npins = size / 4;

	grp->pins = devm_kzalloc(info->dev, grp->npins * sizeof(unsigned int),
						GFP_KERNEL);
	grp->data = devm_kzalloc(info->dev, grp->npins *
					  sizeof(struct rockchip_pin_config),
					GFP_KERNEL);
	if (!grp->pins || !grp->data)
		return -ENOMEM;

	for (i = 0, j = 0; i < size; i += 4, j++) {
		const __be32 *phandle;
		struct device_node *np_config;

		num = be32_to_cpu(*list++);
		bank = bank_num_to_bank(info, num);
		if (IS_ERR(bank))
			return PTR_ERR(bank);

		grp->pins[j] = bank->pin_base + be32_to_cpu(*list++);
		grp->data[j].func = be32_to_cpu(*list++);

		phandle = list++;
		if (!phandle)
			return -EINVAL;

		np_config = of_find_node_by_phandle(be32_to_cpup(phandle));
		ret = pinconf_generic_parse_dt_config(np_config,
				&grp->data[j].configs, &grp->data[j].nconfigs);
		if (ret)
			return ret;
	}

	return 0;
}

static int rockchip_pinctrl_parse_functions(struct device_node *np,
						struct rockchip_pinctrl *info,
						u32 index)
{
	struct device_node *child;
	struct rockchip_pmx_func *func;
	struct rockchip_pin_group *grp;
	int ret;
	static u32 grp_index;
	u32 i = 0;

	dev_dbg(info->dev, "parse function(%d): %s\n", index, np->name);

	func = &info->functions[index];

	/* Initialise function */
	func->name = np->name;
	func->ngroups = of_get_child_count(np);
	if (func->ngroups <= 0)
		return 0;

	func->groups = devm_kzalloc(info->dev,
			func->ngroups * sizeof(char *), GFP_KERNEL);
	if (!func->groups)
		return -ENOMEM;

	for_each_child_of_node(np, child) {
		func->groups[i] = child->name;
		grp = &info->groups[grp_index++];
		ret = rockchip_pinctrl_parse_groups(child, grp, info, i++);
		if (ret)
			return ret;
	}

	return 0;
}

static int rockchip_pinctrl_parse_dt(struct platform_device *pdev,
					      struct rockchip_pinctrl *info)
{
	struct device *dev = &pdev->dev;
	struct device_node *np = dev->of_node;
	struct device_node *child;
	int ret;
	int i;

	rockchip_pinctrl_child_count(info, np);

	dev_dbg(&pdev->dev, "nfunctions = %d\n", info->nfunctions);
	dev_dbg(&pdev->dev, "ngroups = %d\n", info->ngroups);

	info->functions = devm_kzalloc(dev, info->nfunctions *
					      sizeof(struct rockchip_pmx_func),
					      GFP_KERNEL);
	if (!info->functions) {
		dev_err(dev, "failed to allocate memory for function list\n");
		return -EINVAL;
	}

	info->groups = devm_kzalloc(dev, info->ngroups *
					    sizeof(struct rockchip_pin_group),
					    GFP_KERNEL);
	if (!info->groups) {
		dev_err(dev, "failed allocate memory for ping group list\n");
		return -EINVAL;
	}

	i = 0;

	for_each_child_of_node(np, child) {
		if (of_match_node(rockchip_bank_match, child))
			continue;

		ret = rockchip_pinctrl_parse_functions(child, info, i++);
		if (ret) {
			dev_err(&pdev->dev, "failed to parse function\n");
			return ret;
		}
	}

	return 0;
}

static int rockchip_pinctrl_register(struct platform_device *pdev,
					struct rockchip_pinctrl *info)
{
	struct pinctrl_desc *ctrldesc = &info->pctl;
	struct pinctrl_pin_desc *pindesc, *pdesc;
	struct rockchip_pin_bank *pin_bank;
	int pin, bank, ret;
	int k;

	ctrldesc->name = "rockchip-pinctrl";
	ctrldesc->owner = THIS_MODULE;
	ctrldesc->pctlops = &rockchip_pctrl_ops;
	ctrldesc->pmxops = &rockchip_pmx_ops;
	ctrldesc->confops = &rockchip_pinconf_ops;

	pindesc = devm_kzalloc(&pdev->dev, sizeof(*pindesc) *
			info->ctrl->nr_pins, GFP_KERNEL);
	if (!pindesc) {
		dev_err(&pdev->dev, "mem alloc for pin descriptors failed\n");
		return -ENOMEM;
	}
	ctrldesc->pins = pindesc;
	ctrldesc->npins = info->ctrl->nr_pins;

	pdesc = pindesc;
	for (bank = 0 , k = 0; bank < info->ctrl->nr_banks; bank++) {
		pin_bank = &info->ctrl->pin_banks[bank];
		for (pin = 0; pin < pin_bank->nr_pins; pin++, k++) {
			pdesc->number = k;
			pdesc->name = kasprintf(GFP_KERNEL, "%s-%d",
						pin_bank->name, pin);
			pdesc++;
		}
	}

	info->pctl_dev = pinctrl_register(ctrldesc, &pdev->dev, info);
	if (!info->pctl_dev) {
		dev_err(&pdev->dev, "could not register pinctrl driver\n");
		return -EINVAL;
	}

	for (bank = 0; bank < info->ctrl->nr_banks; ++bank) {
		pin_bank = &info->ctrl->pin_banks[bank];
		pin_bank->grange.name = pin_bank->name;
		pin_bank->grange.id = bank;
		pin_bank->grange.pin_base = pin_bank->pin_base;
		pin_bank->grange.base = pin_bank->gpio_chip.base;
		pin_bank->grange.npins = pin_bank->gpio_chip.ngpio;
		pin_bank->grange.gc = &pin_bank->gpio_chip;
		pinctrl_add_gpio_range(info->pctl_dev, &pin_bank->grange);
	}

	ret = rockchip_pinctrl_parse_dt(pdev, info);
	if (ret) {
		pinctrl_unregister(info->pctl_dev);
		return ret;
	}

	return 0;
}

/*
 * GPIO handling
 */

static int rockchip_gpio_request(struct gpio_chip *chip, unsigned offset)
{
	return pinctrl_request_gpio(chip->base + offset);
}

static void rockchip_gpio_free(struct gpio_chip *chip, unsigned offset)
{
	pinctrl_free_gpio(chip->base + offset);
}

static void rockchip_gpio_set(struct gpio_chip *gc, unsigned offset, int value)
{
	struct rockchip_pin_bank *bank = gc_to_pin_bank(gc);
	void __iomem *reg = bank->reg_base + GPIO_SWPORT_DR;
	unsigned long flags;
	u32 data;

	spin_lock_irqsave(&bank->slock, flags);

	data = readl(reg);
	data &= ~BIT(offset);
	if (value)
		data |= BIT(offset);
	writel(data, reg);

	spin_unlock_irqrestore(&bank->slock, flags);
}

/*
 * Returns the level of the pin for input direction and setting of the DR
 * register for output gpios.
 */
static int rockchip_gpio_get(struct gpio_chip *gc, unsigned offset)
{
	struct rockchip_pin_bank *bank = gc_to_pin_bank(gc);
	u32 data;

	data = readl(bank->reg_base + GPIO_EXT_PORT);
	data >>= offset;
	data &= 1;
	return data;
}

/*
 * gpiolib gpio_direction_input callback function. The setting of the pin
 * mux function as 'gpio input' will be handled by the pinctrl susbsystem
 * interface.
 */
static int rockchip_gpio_direction_input(struct gpio_chip *gc, unsigned offset)
{
	return pinctrl_gpio_direction_input(gc->base + offset);
}

/*
 * gpiolib gpio_direction_output callback function. The setting of the pin
 * mux function as 'gpio output' will be handled by the pinctrl susbsystem
 * interface.
 */
static int rockchip_gpio_direction_output(struct gpio_chip *gc,
					  unsigned offset, int value)
{
	rockchip_gpio_set(gc, offset, value);
	return pinctrl_gpio_direction_output(gc->base + offset);
}

/*
 * gpiolib gpio_to_irq callback function. Creates a mapping between a GPIO pin
 * and a virtual IRQ, if not already present.
 */
static int rockchip_gpio_to_irq(struct gpio_chip *gc, unsigned offset)
{
	struct rockchip_pin_bank *bank = gc_to_pin_bank(gc);
	unsigned int virq;

	if (!bank->domain)
		return -ENXIO;

	virq = irq_create_mapping(bank->domain, offset);

	return (virq) ? : -ENXIO;
}

static const struct gpio_chip rockchip_gpiolib_chip = {
	.request = rockchip_gpio_request,
	.free = rockchip_gpio_free,
	.set = rockchip_gpio_set,
	.get = rockchip_gpio_get,
	.direction_input = rockchip_gpio_direction_input,
	.direction_output = rockchip_gpio_direction_output,
	.to_irq = rockchip_gpio_to_irq,
	.owner = THIS_MODULE,
};

/*
 * Interrupt handling
 */

static void rockchip_irq_demux(unsigned int irq, struct irq_desc *desc)
{
	struct irq_chip *chip = irq_get_chip(irq);
	struct rockchip_pin_bank *bank = irq_get_handler_data(irq);
	u32 polarity = 0, data = 0;
	u32 pend;
	bool edge_changed = false;

	dev_dbg(bank->drvdata->dev, "got irq for bank %s\n", bank->name);

	chained_irq_enter(chip, desc);

	pend = readl_relaxed(bank->reg_base + GPIO_INT_STATUS);

	if (bank->toggle_edge_mode) {
		polarity = readl_relaxed(bank->reg_base +
					 GPIO_INT_POLARITY);
		data = readl_relaxed(bank->reg_base + GPIO_EXT_PORT);
	}

	while (pend) {
		unsigned int virq;

		irq = __ffs(pend);
		pend &= ~BIT(irq);
		virq = irq_linear_revmap(bank->domain, irq);

		if (!virq) {
			dev_err(bank->drvdata->dev, "unmapped irq %d\n", irq);
			continue;
		}

		dev_dbg(bank->drvdata->dev, "handling irq %d\n", irq);

		/*
		 * Triggering IRQ on both rising and falling edge
		 * needs manual intervention.
		 */
		if (bank->toggle_edge_mode & BIT(irq)) {
			if (data & BIT(irq))
				polarity &= ~BIT(irq);
			else
				polarity |= BIT(irq);

			edge_changed = true;
		}

		generic_handle_irq(virq);
	}

	if (bank->toggle_edge_mode && edge_changed) {
		/* Interrupt params should only be set with ints disabled */
		data = readl_relaxed(bank->reg_base + GPIO_INTEN);
		writel_relaxed(0, bank->reg_base + GPIO_INTEN);
		writel(polarity, bank->reg_base + GPIO_INT_POLARITY);
		writel(data, bank->reg_base + GPIO_INTEN);
	}

	chained_irq_exit(chip, desc);
}

static int rockchip_irq_set_type(struct irq_data *d, unsigned int type)
{
	struct irq_chip_generic *gc = irq_data_get_irq_chip_data(d);
	struct rockchip_pin_bank *bank = gc->private;
	u32 mask = BIT(d->hwirq);
	u32 polarity;
	u32 level;
	u32 data;

	/* make sure the pin is configured as gpio input */
	rockchip_set_mux(bank, d->hwirq, RK_FUNC_GPIO);
	data = readl_relaxed(bank->reg_base + GPIO_SWPORT_DDR);
	data &= ~mask;
	writel_relaxed(data, bank->reg_base + GPIO_SWPORT_DDR);

	if (type & IRQ_TYPE_EDGE_BOTH)
		__irq_set_handler_locked(d->irq, handle_edge_irq);
	else
		__irq_set_handler_locked(d->irq, handle_level_irq);

	irq_gc_lock(gc);

	level = readl_relaxed(gc->reg_base + GPIO_INTTYPE_LEVEL);
	polarity = readl_relaxed(gc->reg_base + GPIO_INT_POLARITY);

	switch (type) {
	case IRQ_TYPE_EDGE_BOTH:
		bank->toggle_edge_mode |= mask;
		level |= mask;

		/*
		 * Determine gpio state. If 1 next interrupt should be falling
		 * otherwise rising.
		 */
		data = readl(bank->reg_base + GPIO_EXT_PORT);
		if (data & mask)
			polarity &= ~mask;
		else
			polarity |= mask;
		break;
	case IRQ_TYPE_EDGE_RISING:
		bank->toggle_edge_mode &= ~mask;
		level |= mask;
		polarity |= mask;
		break;
	case IRQ_TYPE_EDGE_FALLING:
		bank->toggle_edge_mode &= ~mask;
		level |= mask;
		polarity &= ~mask;
		break;
	case IRQ_TYPE_LEVEL_HIGH:
		bank->toggle_edge_mode &= ~mask;
		level &= ~mask;
		polarity |= mask;
		break;
	case IRQ_TYPE_LEVEL_LOW:
		bank->toggle_edge_mode &= ~mask;
		level &= ~mask;
		polarity &= ~mask;
		break;
	default:
		irq_gc_unlock(gc);
		return -EINVAL;
	}

	writel_relaxed(level, gc->reg_base + GPIO_INTTYPE_LEVEL);
	writel_relaxed(polarity, gc->reg_base + GPIO_INT_POLARITY);

	irq_gc_unlock(gc);

	return 0;
}

static int rockchip_interrupts_register(struct platform_device *pdev,
						struct rockchip_pinctrl *info)
{
	struct rockchip_pin_ctrl *ctrl = info->ctrl;
	struct rockchip_pin_bank *bank = ctrl->pin_banks;
	unsigned int clr = IRQ_NOREQUEST | IRQ_NOPROBE | IRQ_NOAUTOEN;
	struct irq_chip_generic *gc;
	int ret;
	int i;

	for (i = 0; i < ctrl->nr_banks; ++i, ++bank) {
		if (!bank->valid) {
			dev_warn(&pdev->dev, "bank %s is not valid\n",
				 bank->name);
			continue;
		}

		bank->domain = irq_domain_add_linear(bank->of_node, 32,
						&irq_generic_chip_ops, NULL);
		if (!bank->domain) {
			dev_warn(&pdev->dev, "could not initialize irq domain for bank %s\n",
				 bank->name);
			continue;
		}

		ret = irq_alloc_domain_generic_chips(bank->domain, 32, 1,
					 "rockchip_gpio_irq", handle_level_irq,
					 clr, 0, IRQ_GC_INIT_MASK_CACHE);
		if (ret) {
			dev_err(&pdev->dev, "could not alloc generic chips for bank %s\n",
				bank->name);
			irq_domain_remove(bank->domain);
			continue;
		}

		gc = irq_get_domain_generic_chip(bank->domain, 0);
		gc->reg_base = bank->reg_base;
		gc->private = bank;
		gc->chip_types[0].regs.mask = GPIO_INTEN;
		gc->chip_types[0].regs.ack = GPIO_PORTS_EOI;
		gc->chip_types[0].chip.irq_ack = irq_gc_ack_set_bit;
		gc->chip_types[0].chip.irq_mask = irq_gc_mask_clr_bit;
		gc->chip_types[0].chip.irq_unmask = irq_gc_mask_set_bit;
		gc->chip_types[0].chip.irq_set_wake = irq_gc_set_wake;
		gc->chip_types[0].chip.irq_set_type = rockchip_irq_set_type;

		irq_set_handler_data(bank->irq, bank);
		irq_set_chained_handler(bank->irq, rockchip_irq_demux);
	}

	return 0;
}

static int rockchip_gpiolib_register(struct platform_device *pdev,
						struct rockchip_pinctrl *info)
{
	struct rockchip_pin_ctrl *ctrl = info->ctrl;
	struct rockchip_pin_bank *bank = ctrl->pin_banks;
	struct gpio_chip *gc;
	int ret;
	int i;

	for (i = 0; i < ctrl->nr_banks; ++i, ++bank) {
		if (!bank->valid) {
			dev_warn(&pdev->dev, "bank %s is not valid\n",
				 bank->name);
			continue;
		}

		bank->gpio_chip = rockchip_gpiolib_chip;

		gc = &bank->gpio_chip;
		gc->base = bank->pin_base;
		gc->ngpio = bank->nr_pins;
		gc->dev = &pdev->dev;
		gc->of_node = bank->of_node;
		gc->label = bank->name;

		ret = gpiochip_add(gc);
		if (ret) {
			dev_err(&pdev->dev, "failed to register gpio_chip %s, error code: %d\n",
							gc->label, ret);
			goto fail;
		}
	}

	rockchip_interrupts_register(pdev, info);

	return 0;

fail:
	for (--i, --bank; i >= 0; --i, --bank) {
		if (!bank->valid)
			continue;

		if (gpiochip_remove(&bank->gpio_chip))
			dev_err(&pdev->dev, "gpio chip %s remove failed\n",
							bank->gpio_chip.label);
	}
	return ret;
}

static int rockchip_gpiolib_unregister(struct platform_device *pdev,
						struct rockchip_pinctrl *info)
{
	struct rockchip_pin_ctrl *ctrl = info->ctrl;
	struct rockchip_pin_bank *bank = ctrl->pin_banks;
	int ret = 0;
	int i;

	for (i = 0; !ret && i < ctrl->nr_banks; ++i, ++bank) {
		if (!bank->valid)
			continue;

		ret = gpiochip_remove(&bank->gpio_chip);
	}

	if (ret)
		dev_err(&pdev->dev, "gpio chip remove failed\n");

	return ret;
}

static int rockchip_get_bank_data(struct rockchip_pin_bank *bank,
				  struct device *dev)
{
	struct resource res;

	if (of_address_to_resource(bank->of_node, 0, &res)) {
		dev_err(dev, "cannot find IO resource for bank\n");
		return -ENOENT;
	}

	bank->reg_base = devm_ioremap_resource(dev, &res);
	if (IS_ERR(bank->reg_base))
		return PTR_ERR(bank->reg_base);

	/*
	 * special case, where parts of the pull setting-registers are
	 * part of the PMU register space
	 */
	if (of_device_is_compatible(bank->of_node,
				    "rockchip,rk3188-gpio-bank0")) {
		bank->bank_type = RK3188_BANK0;

		if (of_address_to_resource(bank->of_node, 1, &res)) {
			dev_err(dev, "cannot find IO resource for bank\n");
			return -ENOENT;
		}

		bank->reg_pull = devm_ioremap_resource(dev, &res);
		if (IS_ERR(bank->reg_pull))
			return PTR_ERR(bank->reg_pull);
	} else {
		bank->bank_type = COMMON_BANK;
	}

	bank->irq = irq_of_parse_and_map(bank->of_node, 0);

	bank->clk = of_clk_get(bank->of_node, 0);
	if (IS_ERR(bank->clk))
		return PTR_ERR(bank->clk);

	return clk_prepare_enable(bank->clk);
}

static const struct of_device_id rockchip_pinctrl_dt_match[];

/* retrieve the soc specific data */
static struct rockchip_pin_ctrl *rockchip_pinctrl_get_soc_data(
						struct rockchip_pinctrl *d,
						struct platform_device *pdev)
{
	const struct of_device_id *match;
	struct device_node *node = pdev->dev.of_node;
	struct device_node *np;
	struct rockchip_pin_ctrl *ctrl;
	struct rockchip_pin_bank *bank;
	int i;

	match = of_match_node(rockchip_pinctrl_dt_match, node);
	ctrl = (struct rockchip_pin_ctrl *)match->data;

	for_each_child_of_node(node, np) {
		if (!of_find_property(np, "gpio-controller", NULL))
			continue;

		bank = ctrl->pin_banks;
		for (i = 0; i < ctrl->nr_banks; ++i, ++bank) {
			if (!strcmp(bank->name, np->name)) {
				bank->of_node = np;

				if (!rockchip_get_bank_data(bank, &pdev->dev))
					bank->valid = true;

				break;
			}
		}
	}

	bank = ctrl->pin_banks;
	for (i = 0; i < ctrl->nr_banks; ++i, ++bank) {
		spin_lock_init(&bank->slock);
		bank->drvdata = d;
		bank->pin_base = ctrl->nr_pins;
		ctrl->nr_pins += bank->nr_pins;
	}

	return ctrl;
}

static int rockchip_pinctrl_probe(struct platform_device *pdev)
{
	struct rockchip_pinctrl *info;
	struct device *dev = &pdev->dev;
	struct rockchip_pin_ctrl *ctrl;
	struct resource *res;
	int ret;

	if (!dev->of_node) {
		dev_err(dev, "device tree node not found\n");
		return -ENODEV;
	}

	info = devm_kzalloc(dev, sizeof(struct rockchip_pinctrl), GFP_KERNEL);
	if (!info)
		return -ENOMEM;

	ctrl = rockchip_pinctrl_get_soc_data(info, pdev);
	if (!ctrl) {
		dev_err(dev, "driver data not available\n");
		return -EINVAL;
	}
	info->ctrl = ctrl;
	info->dev = dev;

	res = platform_get_resource(pdev, IORESOURCE_MEM, 0);
	info->reg_base = devm_ioremap_resource(&pdev->dev, res);
	if (IS_ERR(info->reg_base))
		return PTR_ERR(info->reg_base);

	/* The RK3188 has its pull registers in a separate place */
	if (ctrl->type == RK3188) {
		res = platform_get_resource(pdev, IORESOURCE_MEM, 1);
		info->reg_pull = devm_ioremap_resource(&pdev->dev, res);
<<<<<<< HEAD
		if (IS_ERR(info->reg_base))
			return PTR_ERR(info->reg_base);
=======
		if (IS_ERR(info->reg_pull))
			return PTR_ERR(info->reg_pull);
>>>>>>> b32f395a
	}

	ret = rockchip_gpiolib_register(pdev, info);
	if (ret)
		return ret;

	ret = rockchip_pinctrl_register(pdev, info);
	if (ret) {
		rockchip_gpiolib_unregister(pdev, info);
		return ret;
	}

	platform_set_drvdata(pdev, info);

	return 0;
}

static struct rockchip_pin_bank rk2928_pin_banks[] = {
	PIN_BANK(0, 32, "gpio0"),
	PIN_BANK(1, 32, "gpio1"),
	PIN_BANK(2, 32, "gpio2"),
	PIN_BANK(3, 32, "gpio3"),
};

static struct rockchip_pin_ctrl rk2928_pin_ctrl = {
		.pin_banks		= rk2928_pin_banks,
		.nr_banks		= ARRAY_SIZE(rk2928_pin_banks),
		.label			= "RK2928-GPIO",
		.type			= RK2928,
		.mux_offset		= 0xa8,
		.pull_calc_reg		= rk2928_calc_pull_reg_and_bit,
};

static struct rockchip_pin_bank rk3066a_pin_banks[] = {
	PIN_BANK(0, 32, "gpio0"),
	PIN_BANK(1, 32, "gpio1"),
	PIN_BANK(2, 32, "gpio2"),
	PIN_BANK(3, 32, "gpio3"),
	PIN_BANK(4, 32, "gpio4"),
	PIN_BANK(6, 16, "gpio6"),
};

static struct rockchip_pin_ctrl rk3066a_pin_ctrl = {
		.pin_banks		= rk3066a_pin_banks,
		.nr_banks		= ARRAY_SIZE(rk3066a_pin_banks),
		.label			= "RK3066a-GPIO",
		.type			= RK2928,
		.mux_offset		= 0xa8,
		.pull_calc_reg		= rk2928_calc_pull_reg_and_bit,
};

static struct rockchip_pin_bank rk3066b_pin_banks[] = {
	PIN_BANK(0, 32, "gpio0"),
	PIN_BANK(1, 32, "gpio1"),
	PIN_BANK(2, 32, "gpio2"),
	PIN_BANK(3, 32, "gpio3"),
};

static struct rockchip_pin_ctrl rk3066b_pin_ctrl = {
		.pin_banks	= rk3066b_pin_banks,
		.nr_banks	= ARRAY_SIZE(rk3066b_pin_banks),
		.label		= "RK3066b-GPIO",
		.type		= RK3066B,
		.mux_offset	= 0x60,
};

static struct rockchip_pin_bank rk3188_pin_banks[] = {
	PIN_BANK(0, 32, "gpio0"),
	PIN_BANK(1, 32, "gpio1"),
	PIN_BANK(2, 32, "gpio2"),
	PIN_BANK(3, 32, "gpio3"),
};

static struct rockchip_pin_ctrl rk3188_pin_ctrl = {
		.pin_banks		= rk3188_pin_banks,
		.nr_banks		= ARRAY_SIZE(rk3188_pin_banks),
		.label			= "RK3188-GPIO",
		.type			= RK3188,
		.mux_offset		= 0x68,
		.pull_calc_reg		= rk3188_calc_pull_reg_and_bit,
};

static const struct of_device_id rockchip_pinctrl_dt_match[] = {
	{ .compatible = "rockchip,rk2928-pinctrl",
		.data = (void *)&rk2928_pin_ctrl },
	{ .compatible = "rockchip,rk3066a-pinctrl",
		.data = (void *)&rk3066a_pin_ctrl },
	{ .compatible = "rockchip,rk3066b-pinctrl",
		.data = (void *)&rk3066b_pin_ctrl },
	{ .compatible = "rockchip,rk3188-pinctrl",
		.data = (void *)&rk3188_pin_ctrl },
	{},
};
MODULE_DEVICE_TABLE(of, rockchip_pinctrl_dt_match);

static struct platform_driver rockchip_pinctrl_driver = {
	.probe		= rockchip_pinctrl_probe,
	.driver = {
		.name	= "rockchip-pinctrl",
		.owner	= THIS_MODULE,
		.of_match_table = rockchip_pinctrl_dt_match,
	},
};

static int __init rockchip_pinctrl_drv_register(void)
{
	return platform_driver_register(&rockchip_pinctrl_driver);
}
postcore_initcall(rockchip_pinctrl_drv_register);

MODULE_AUTHOR("Heiko Stuebner <heiko@sntech.de>");
MODULE_DESCRIPTION("Rockchip pinctrl driver");
MODULE_LICENSE("GPL v2");<|MERGE_RESOLUTION|>--- conflicted
+++ resolved
@@ -504,10 +504,7 @@
 			data |= (3 << bit);
 			break;
 		default:
-<<<<<<< HEAD
-=======
 			spin_unlock_irqrestore(&bank->slock, flags);
->>>>>>> b32f395a
 			dev_err(info->dev, "unsupported pull setting %d\n",
 				pull);
 			return -EINVAL;
@@ -1457,13 +1454,8 @@
 	if (ctrl->type == RK3188) {
 		res = platform_get_resource(pdev, IORESOURCE_MEM, 1);
 		info->reg_pull = devm_ioremap_resource(&pdev->dev, res);
-<<<<<<< HEAD
-		if (IS_ERR(info->reg_base))
-			return PTR_ERR(info->reg_base);
-=======
 		if (IS_ERR(info->reg_pull))
 			return PTR_ERR(info->reg_pull);
->>>>>>> b32f395a
 	}
 
 	ret = rockchip_gpiolib_register(pdev, info);
