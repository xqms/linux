/*
 * Synopsys DesignWare Multimedia Card Interface driver
 *
 * Copyright (C) 2009 NXP Semiconductors
 * Copyright (C) 2009, 2010 Imagination Technologies Ltd.
 *
 * This program is free software; you can redistribute it and/or modify
 * it under the terms of the GNU General Public License as published by
 * the Free Software Foundation; either version 2 of the License, or
 * (at your option) any later version.
 */

#include <linux/err.h>
#include <linux/interrupt.h>
#include <linux/module.h>
#include <linux/io.h>
#include <linux/irq.h>
#include <linux/platform_device.h>
#include <linux/slab.h>
#include <linux/mmc/host.h>
#include <linux/mmc/mmc.h>
#include <linux/mmc/dw_mmc.h>
#include <linux/of.h>

#include "dw_mmc.h"
#include "dw_mmc-pltfm.h"

static void dw_mci_rockchip_prepare_command(struct dw_mci *host, u32 *cmdr)
{
	*cmdr |= SDMMC_CMD_USE_HOLD_REG;
}

static const struct dw_mci_drv_data rockchip_drv_data = {
	.prepare_command	= dw_mci_rockchip_prepare_command,
};

int dw_mci_pltfm_register(struct platform_device *pdev,
			  const struct dw_mci_drv_data *drv_data)
{
	struct dw_mci *host;
	struct resource	*regs;
	int ret;

	host = devm_kzalloc(&pdev->dev, sizeof(struct dw_mci), GFP_KERNEL);
	if (!host)
		return -ENOMEM;

	host->irq = platform_get_irq(pdev, 0);
	if (host->irq < 0)
		return host->irq;

	host->drv_data = drv_data;
	host->dev = &pdev->dev;
	host->irq_flags = 0;
	host->pdata = pdev->dev.platform_data;

	regs = platform_get_resource(pdev, IORESOURCE_MEM, 0);
	host->regs = devm_ioremap_resource(&pdev->dev, regs);
	if (IS_ERR(host->regs))
		return PTR_ERR(host->regs);

	if (drv_data && drv_data->init) {
		ret = drv_data->init(host);
		if (ret)
			return ret;
	}

	platform_set_drvdata(pdev, host);
	return dw_mci_probe(host);
}
EXPORT_SYMBOL_GPL(dw_mci_pltfm_register);

<<<<<<< HEAD
static int dw_mci_pltfm_probe(struct platform_device *pdev)
{
	return dw_mci_pltfm_register(pdev, NULL);
}

static int dw_mci_pltfm_remove(struct platform_device *pdev)
{
	struct dw_mci *host = platform_get_drvdata(pdev);

	dw_mci_remove(host);
	return 0;
}
EXPORT_SYMBOL_GPL(dw_mci_pltfm_remove);

=======
>>>>>>> de0bc3df
#ifdef CONFIG_PM_SLEEP
/*
 * TODO: we should probably disable the clock to the card in the suspend path.
 */
static int dw_mci_pltfm_suspend(struct device *dev)
{
	struct dw_mci *host = dev_get_drvdata(dev);

	return dw_mci_suspend(host);
}

static int dw_mci_pltfm_resume(struct device *dev)
{
	struct dw_mci *host = dev_get_drvdata(dev);

	return dw_mci_resume(host);
}
#else
#define dw_mci_pltfm_suspend	NULL
#define dw_mci_pltfm_resume	NULL
#endif /* CONFIG_PM_SLEEP */

SIMPLE_DEV_PM_OPS(dw_mci_pltfm_pmops, dw_mci_pltfm_suspend, dw_mci_pltfm_resume);
EXPORT_SYMBOL_GPL(dw_mci_pltfm_pmops);

static const struct of_device_id dw_mci_pltfm_match[] = {
	{ .compatible = "snps,dw-mshc", },
	{ .compatible = "rockchip,rk2928-dw-mshc",
		.data = &rockchip_drv_data },
	{},
};
MODULE_DEVICE_TABLE(of, dw_mci_pltfm_match);

static int dw_mci_pltfm_probe(struct platform_device *pdev)
{
	const struct dw_mci_drv_data *drv_data = NULL;
	const struct of_device_id *match;

	if (pdev->dev.of_node) {
		match = of_match_node(dw_mci_pltfm_match, pdev->dev.of_node);
		drv_data = match->data;
	}

	return dw_mci_pltfm_register(pdev, drv_data);
}

int dw_mci_pltfm_remove(struct platform_device *pdev)
{
	struct dw_mci *host = platform_get_drvdata(pdev);

	dw_mci_remove(host);
	return 0;
}
EXPORT_SYMBOL_GPL(dw_mci_pltfm_remove);

static struct platform_driver dw_mci_pltfm_driver = {
	.probe		= dw_mci_pltfm_probe,
	.remove		= dw_mci_pltfm_remove,
	.driver		= {
		.name		= "dw_mmc",
		.of_match_table	= of_match_ptr(dw_mci_pltfm_match),
		.pm		= &dw_mci_pltfm_pmops,
	},
};

module_platform_driver(dw_mci_pltfm_driver);

MODULE_DESCRIPTION("DW Multimedia Card Interface driver");
MODULE_AUTHOR("NXP Semiconductor VietNam");
MODULE_AUTHOR("Imagination Technologies Ltd");
MODULE_LICENSE("GPL v2");<|MERGE_RESOLUTION|>--- conflicted
+++ resolved
@@ -70,23 +70,6 @@
 }
 EXPORT_SYMBOL_GPL(dw_mci_pltfm_register);
 
-<<<<<<< HEAD
-static int dw_mci_pltfm_probe(struct platform_device *pdev)
-{
-	return dw_mci_pltfm_register(pdev, NULL);
-}
-
-static int dw_mci_pltfm_remove(struct platform_device *pdev)
-{
-	struct dw_mci *host = platform_get_drvdata(pdev);
-
-	dw_mci_remove(host);
-	return 0;
-}
-EXPORT_SYMBOL_GPL(dw_mci_pltfm_remove);
-
-=======
->>>>>>> de0bc3df
 #ifdef CONFIG_PM_SLEEP
 /*
  * TODO: we should probably disable the clock to the card in the suspend path.
