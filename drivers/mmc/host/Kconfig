--- conflicted
+++ resolved
@@ -569,11 +569,7 @@
 
 config MMC_DW_SOCFPGA
 	tristate "SOCFPGA specific extensions for Synopsys DW Memory Card Interface"
-<<<<<<< HEAD
-	depends on MMC_DW
-=======
 	depends on MMC_DW && MFD_SYSCON
->>>>>>> abdb10fc
 	select MMC_DW_PLTFM
 	help
 	  This selects support for Altera SoCFPGA specific extensions to the
