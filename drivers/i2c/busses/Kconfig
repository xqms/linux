#
# Sensor device configuration
#

menu "I2C Hardware Bus support"
	depends on HAS_IOMEM

comment "PC SMBus host controller drivers"
	depends on PCI

config I2C_ALI1535
	tristate "ALI 1535"
	depends on PCI
	help
	  If you say yes to this option, support will be included for the SMB
	  Host controller on Acer Labs Inc. (ALI) M1535 South Bridges.  The SMB
	  controller is part of the 7101 device, which is an ACPI-compliant
	  Power Management Unit (PMU).

	  This driver can also be built as a module.  If so, the module
	  will be called i2c-ali1535.

config I2C_ALI1563
	tristate "ALI 1563"
	depends on PCI
	help
	  If you say yes to this option, support will be included for the SMB
	  Host controller on Acer Labs Inc. (ALI) M1563 South Bridges.  The SMB
	  controller is part of the 7101 device, which is an ACPI-compliant
	  Power Management Unit (PMU).

	  This driver can also be built as a module.  If so, the module
	  will be called i2c-ali1563.

config I2C_ALI15X3
	tristate "ALI 15x3"
	depends on PCI
	help
	  If you say yes to this option, support will be included for the
	  Acer Labs Inc. (ALI) M1514 and M1543 motherboard I2C interfaces.

	  This driver can also be built as a module.  If so, the module
	  will be called i2c-ali15x3.

config I2C_AMD756
	tristate "AMD 756/766/768/8111 and nVidia nForce"
	depends on PCI
	help
	  If you say yes to this option, support will be included for the AMD
	  756/766/768 mainboard I2C interfaces.  The driver also includes
	  support for the first (SMBus 1.0) I2C interface of the AMD 8111 and
	  the nVidia nForce I2C interface.

	  This driver can also be built as a module.  If so, the module
	  will be called i2c-amd756.

config I2C_AMD756_S4882
	tristate "SMBus multiplexing on the Tyan S4882"
	depends on I2C_AMD756 && X86
	help
	  Enabling this option will add specific SMBus support for the Tyan
	  S4882 motherboard.  On this 4-CPU board, the SMBus is multiplexed
	  over 8 different channels, where the various memory module EEPROMs
	  and temperature sensors live.  Saying yes here will give you access
	  to these in addition to the trunk.

	  This driver can also be built as a module.  If so, the module
	  will be called i2c-amd756-s4882.

config I2C_AMD8111
	tristate "AMD 8111"
	depends on PCI
	help
	  If you say yes to this option, support will be included for the
	  second (SMBus 2.0) AMD 8111 mainboard I2C interface.

	  This driver can also be built as a module.  If so, the module
	  will be called i2c-amd8111.

config I2C_I801
	tristate "Intel 82801 (ICH/PCH)"
	depends on PCI
	select CHECK_SIGNATURE if X86 && DMI
	help
	  If you say yes to this option, support will be included for the Intel
	  801 family of mainboard I2C interfaces.  Specifically, the following
	  versions of the chipset are supported:
	    82801AA
	    82801AB
	    82801BA
	    82801CA/CAM
	    82801DB
	    82801EB/ER (ICH5/ICH5R)
	    6300ESB
	    ICH6
	    ICH7
	    ESB2
	    ICH8
	    ICH9
	    EP80579 (Tolapai)
	    ICH10
	    5/3400 Series (PCH)
	    6 Series (PCH)
	    Patsburg (PCH)
	    DH89xxCC (PCH)
	    Panther Point (PCH)
	    Lynx Point (PCH)
	    Lynx Point-LP (PCH)
	    Avoton (SOC)
	    Wellsburg (PCH)
	    Coleto Creek (PCH)
	    Wildcat Point-LP (PCH)

	  This driver can also be built as a module.  If so, the module
	  will be called i2c-i801.

config I2C_ISCH
	tristate "Intel SCH SMBus 1.0"
	depends on PCI
	select LPC_SCH
	help
	  Say Y here if you want to use SMBus controller on the Intel SCH
	  based systems.

	  This driver can also be built as a module. If so, the module
	  will be called i2c-isch.

config I2C_ISMT
	tristate "Intel iSMT SMBus Controller"
	depends on PCI && X86
	help
	  If you say yes to this option, support will be included for the Intel
	  iSMT SMBus host controller interface.

	  This driver can also be built as a module.  If so, the module will be
	  called i2c-ismt.

config I2C_PIIX4
	tristate "Intel PIIX4 and compatible (ATI/AMD/Serverworks/Broadcom/SMSC)"
	depends on PCI
	help
	  If you say yes to this option, support will be included for the Intel
	  PIIX4 family of mainboard I2C interfaces.  Specifically, the following
	  versions of the chipset are supported (note that Serverworks is part
	  of Broadcom):
	    Intel PIIX4
	    Intel 440MX
	    ATI IXP200
	    ATI IXP300
	    ATI IXP400
	    ATI SB600
	    ATI SB700/SP5100
	    ATI SB800
	    AMD Hudson-2
	    AMD ML
	    AMD CZ
	    Serverworks OSB4
	    Serverworks CSB5
	    Serverworks CSB6
	    Serverworks HT-1000
	    Serverworks HT-1100
	    SMSC Victory66

	  Some AMD chipsets contain two PIIX4-compatible SMBus
	  controllers. This driver will attempt to use both controllers
	  on the SB700/SP5100, if they have been initialized by the BIOS.

	  This driver can also be built as a module.  If so, the module
	  will be called i2c-piix4.

config I2C_NFORCE2
	tristate "Nvidia nForce2, nForce3 and nForce4"
	depends on PCI
	help
	  If you say yes to this option, support will be included for the Nvidia
	  nForce2, nForce3 and nForce4 families of mainboard I2C interfaces.

	  This driver can also be built as a module.  If so, the module
	  will be called i2c-nforce2.

config I2C_NFORCE2_S4985
	tristate "SMBus multiplexing on the Tyan S4985"
	depends on I2C_NFORCE2 && X86
	help
	  Enabling this option will add specific SMBus support for the Tyan
	  S4985 motherboard.  On this 4-CPU board, the SMBus is multiplexed
	  over 4 different channels, where the various memory module EEPROMs
	  live.  Saying yes here will give you access to these in addition
	  to the trunk.

	  This driver can also be built as a module.  If so, the module
	  will be called i2c-nforce2-s4985.

config I2C_SIS5595
	tristate "SiS 5595"
	depends on PCI
	help
	  If you say yes to this option, support will be included for the
	  SiS5595 SMBus (a subset of I2C) interface.

	  This driver can also be built as a module.  If so, the module
	  will be called i2c-sis5595.

config I2C_SIS630
	tristate "SiS 630/730/964"
	depends on PCI
	help
	  If you say yes to this option, support will be included for the
	  SiS630, SiS730 and SiS964 SMBus (a subset of I2C) interface.

	  This driver can also be built as a module.  If so, the module
	  will be called i2c-sis630.

config I2C_SIS96X
	tristate "SiS 96x"
	depends on PCI
	help
	  If you say yes to this option, support will be included for the SiS
	  96x SMBus (a subset of I2C) interfaces.  Specifically, the following
	  chipsets are supported:
	    645/961
	    645DX/961
	    645DX/962
	    648/961
	    650/961
	    735
	    745

	  This driver can also be built as a module.  If so, the module
	  will be called i2c-sis96x.

config I2C_VIA
	tristate "VIA VT82C586B"
	depends on PCI
	select I2C_ALGOBIT
	help
	  If you say yes to this option, support will be included for the VIA
          82C586B I2C interface

	  This driver can also be built as a module.  If so, the module
	  will be called i2c-via.

config I2C_VIAPRO
	tristate "VIA VT82C596/82C686/82xx and CX700/VX8xx/VX900"
	depends on PCI
	help
	  If you say yes to this option, support will be included for the VIA
	  VT82C596 and later SMBus interface.  Specifically, the following
	  chipsets are supported:
	    VT82C596A/B
	    VT82C686A/B
	    VT8231
	    VT8233/A
	    VT8235
	    VT8237R/A/S
	    VT8251
	    CX700
	    VX800/VX820
	    VX855/VX875
	    VX900

	  This driver can also be built as a module.  If so, the module
	  will be called i2c-viapro.

if ACPI

comment "ACPI drivers"

config I2C_SCMI
	tristate "SMBus Control Method Interface"
	help
	  This driver supports the SMBus Control Method Interface. It needs the
	  BIOS to declare ACPI control methods as described in the SMBus Control
	  Method Interface specification.

	  To compile this driver as a module, choose M here:
	  the module will be called i2c-scmi.

endif # ACPI

comment "Mac SMBus host controller drivers"
	depends on PPC_CHRP || PPC_PMAC

config I2C_HYDRA
	tristate "CHRP Apple Hydra Mac I/O I2C interface"
	depends on PCI && PPC_CHRP
	select I2C_ALGOBIT
	help
	  This supports the use of the I2C interface in the Apple Hydra Mac
	  I/O chip on some CHRP machines (e.g. the LongTrail).  Say Y if you
	  have such a machine.

	  This support is also available as a module.  If so, the module
	  will be called i2c-hydra.

config I2C_POWERMAC
	tristate "Powermac I2C interface"
	depends on PPC_PMAC
	default y
	help
	  This exposes the various PowerMac i2c interfaces to the linux i2c
	  layer and to userland. It is used by various drivers on the PowerMac
	  platform, and should generally be enabled.

	  This support is also available as a module.  If so, the module
	  will be called i2c-powermac.

comment "I2C system bus drivers (mostly embedded / system-on-chip)"

config I2C_AT91
	tristate "Atmel AT91 I2C Two-Wire interface (TWI)"
	depends on ARCH_AT91
	help
	  This supports the use of the I2C interface on Atmel AT91
	  processors.

	  A serious problem is that there is no documented way to issue
	  repeated START conditions for more than two messages, as needed
	  to support combined I2C messages.  Use the i2c-gpio driver
	  unless your system can cope with this limitation.

	  Caution! at91rm9200, at91sam9261, at91sam9260, at91sam9263 devices
	  don't have clock stretching in transmission mode. For that reason,
	  you can encounter underrun issues causing premature stop sendings if
	  the latency to fill the transmission register is too long. If you
	  are facing this situation, use the i2c-gpio driver.

config I2C_AU1550
	tristate "Au1550/Au1200/Au1300 SMBus interface"
	depends on MIPS_ALCHEMY
	help
	  If you say yes to this option, support will be included for the
	  Au1550/Au1200/Au1300 SMBus interface.

	  This driver can also be built as a module.  If so, the module
	  will be called i2c-au1550.

config I2C_BCM2835
	tristate "Broadcom BCM2835 I2C controller"
	depends on ARCH_BCM2835
	help
	  If you say yes to this option, support will be included for the
	  BCM2835 I2C controller.

	  If you don't know what to do here, say N.

	  This support is also available as a module.  If so, the module
	  will be called i2c-bcm2835.

config I2C_BCM_KONA
	tristate "BCM Kona I2C adapter"
	depends on ARCH_BCM_MOBILE
	default y
	help
	  If you say yes to this option, support will be included for the
	  I2C interface on the Broadcom Kona family of processors.

	  If you do not need KONA I2C inteface, say N.

config I2C_BLACKFIN_TWI
	tristate "Blackfin TWI I2C support"
	depends on BLACKFIN
	depends on !BF561 && !BF531 && !BF532 && !BF533
	help
	  This is the I2C bus driver for Blackfin on-chip TWI interface.

	  This driver can also be built as a module.  If so, the module
	  will be called i2c-bfin-twi.

config I2C_BLACKFIN_TWI_CLK_KHZ
	int "Blackfin TWI I2C clock (kHz)"
	depends on I2C_BLACKFIN_TWI
	range 21 400
	default 50
	help
	  The unit of the TWI clock is kHz.

config I2C_CBUS_GPIO
	tristate "CBUS I2C driver"
	depends on GPIOLIB
	help
	  Support for CBUS access using I2C API. Mostly relevant for Nokia
	  Internet Tablets (770, N800 and N810).

	  This driver can also be built as a module.  If so, the module
	  will be called i2c-cbus-gpio.

config I2C_CPM
	tristate "Freescale CPM1 or CPM2 (MPC8xx/826x)"
	depends on (CPM1 || CPM2) && OF_I2C
	help
	  This supports the use of the I2C interface on Freescale
	  processors with CPM1 or CPM2.

	  This driver can also be built as a module.  If so, the module
	  will be called i2c-cpm.

config I2C_DAVINCI
	tristate "DaVinci I2C driver"
	depends on ARCH_DAVINCI || ARCH_KEYSTONE
	help
	  Support for TI DaVinci I2C controller driver.

	  This driver can also be built as a module.  If so, the module
	  will be called i2c-davinci.

	  Please note that this driver might be needed to bring up other
	  devices such as DaVinci NIC.
	  For details please see http://www.ti.com/davinci

config I2C_DESIGNWARE_CORE
	tristate

config I2C_DESIGNWARE_PLATFORM
	tristate "Synopsys DesignWare Platform"
	select I2C_DESIGNWARE_CORE
	help
	  If you say yes to this option, support will be included for the
	  Synopsys DesignWare I2C adapter. Only master mode is supported.

	  This driver can also be built as a module.  If so, the module
	  will be called i2c-designware-platform.

config I2C_DESIGNWARE_PCI
	tristate "Synopsys DesignWare PCI"
	depends on PCI
	select I2C_DESIGNWARE_CORE
	help
	  If you say yes to this option, support will be included for the
	  Synopsys DesignWare I2C adapter. Only master mode is supported.

	  This driver can also be built as a module.  If so, the module
	  will be called i2c-designware-pci.

config I2C_EG20T
	tristate "Intel EG20T PCH/LAPIS Semicon IOH(ML7213/ML7223/ML7831) I2C"
	depends on PCI
	help
	  This driver is for PCH(Platform controller Hub) I2C of EG20T which
	  is an IOH(Input/Output Hub) for x86 embedded processor.
	  This driver can access PCH I2C bus device.

	  This driver also can be used for LAPIS Semiconductor IOH(Input/
	  Output Hub), ML7213, ML7223 and ML7831.
	  ML7213 IOH is for IVI(In-Vehicle Infotainment) use, ML7223 IOH is
	  for MP(Media Phone) use and ML7831 IOH is for general purpose use.
	  ML7213/ML7223/ML7831 is companion chip for Intel Atom E6xx series.
	  ML7213/ML7223/ML7831 is completely compatible for Intel EG20T PCH.

config I2C_EXYNOS5
	tristate "Exynos5 high-speed I2C driver"
	depends on ARCH_EXYNOS5 && OF
	help
	  Say Y here to include support for high-speed I2C controller in the
	  Exynos5 based Samsung SoCs.

config I2C_GPIO
	tristate "GPIO-based bitbanging I2C"
	depends on GPIOLIB
	select I2C_ALGOBIT
	help
	  This is a very simple bitbanging I2C driver utilizing the
	  arch-neutral GPIO API to control the SCL and SDA lines.

config I2C_HIGHLANDER
	tristate "Highlander FPGA SMBus interface"
	depends on SH_HIGHLANDER
	help
	  If you say yes to this option, support will be included for
	  the SMBus interface located in the FPGA on various Highlander
	  boards, particularly the R0P7780LC0011RL and R0P7785LC0011RL
	  FPGAs. This is wholly unrelated to the SoC I2C.

	  This driver can also be built as a module.  If so, the module
	  will be called i2c-highlander.

config I2C_IBM_IIC
	tristate "IBM PPC 4xx on-chip I2C interface"
	depends on 4xx
	help
	  Say Y here if you want to use IIC peripheral found on
	  embedded IBM PPC 4xx based systems.

	  This driver can also be built as a module.  If so, the module
	  will be called i2c-ibm_iic.

config I2C_IMX
	tristate "IMX I2C interface"
	depends on ARCH_MXC
	help
	  Say Y here if you want to use the IIC bus controller on
	  the Freescale i.MX/MXC processors.

	  This driver can also be built as a module.  If so, the module
	  will be called i2c-imx.

config I2C_IOP3XX
	tristate "Intel IOPx3xx and IXP4xx on-chip I2C interface"
	depends on ARCH_IOP32X || ARCH_IOP33X || ARCH_IXP4XX || ARCH_IOP13XX
	help
	  Say Y here if you want to use the IIC bus controller on
	  the Intel IOPx3xx I/O Processors or IXP4xx Network Processors.

	  This driver can also be built as a module.  If so, the module
	  will be called i2c-iop3xx.

config I2C_KEMPLD
	tristate "Kontron COM I2C Controller"
	depends on MFD_KEMPLD
	help
	  This enables support for the I2C bus interface on some Kontron ETX
	  and COMexpress (ETXexpress) modules.

	  This driver can also be built as a module. If so, the module
	  will be called i2c-kempld.

config I2C_MPC
	tristate "MPC107/824x/85xx/512x/52xx/83xx/86xx"
	depends on PPC
	help
	  If you say yes to this option, support will be included for the
	  built-in I2C interface on the MPC107, Tsi107, MPC512x, MPC52xx,
	  MPC8240, MPC8245, MPC83xx, MPC85xx and MPC8641 family processors.

	  This driver can also be built as a module.  If so, the module
	  will be called i2c-mpc.

config I2C_MV64XXX
	tristate "Marvell mv64xxx I2C Controller"
	depends on (MV64X60 || PLAT_ORION || ARCH_SUNXI)
	help
	  If you say yes to this option, support will be included for the
	  built-in I2C interface on the Marvell 64xxx line of host bridges.
	  This driver is also used for Allwinner SoCs I2C controllers.

	  This driver can also be built as a module.  If so, the module
	  will be called i2c-mv64xxx.

config I2C_MXS
	tristate "Freescale i.MX28 I2C interface"
	depends on SOC_IMX28
	select STMP_DEVICE
	help
	  Say Y here if you want to use the I2C bus controller on
	  the Freescale i.MX28 processors.

	  This driver can also be built as a module.  If so, the module
	  will be called i2c-mxs.

config I2C_NOMADIK
	tristate "ST-Ericsson Nomadik/Ux500 I2C Controller"
	depends on ARM_AMBA
	help
	  If you say yes to this option, support will be included for the
	  I2C interface from ST-Ericsson's Nomadik and Ux500 architectures,
	  as well as the STA2X11 PCIe I/O HUB.

config I2C_NUC900
	tristate "NUC900 I2C Driver"
	depends on ARCH_W90X900
	help
	  Say Y here to include support for I2C controller in the
	  Winbond/Nuvoton NUC900 based System-on-Chip devices.

config I2C_OCORES
	tristate "OpenCores I2C Controller"
	help
	  If you say yes to this option, support will be included for the
	  OpenCores I2C controller. For details see
	  http://www.opencores.org/projects.cgi/web/i2c/overview

	  This driver can also be built as a module.  If so, the module
	  will be called i2c-ocores.

config I2C_OMAP
	tristate "OMAP I2C adapter"
	depends on ARCH_OMAP
	default y if MACH_OMAP_H3 || MACH_OMAP_OSK
	help
	  If you say yes to this option, support will be included for the
	  I2C interface on the Texas Instruments OMAP1/2 family of processors.
	  Like OMAP1510/1610/1710/5912 and OMAP242x.
	  For details see http://www.ti.com/omap.

config I2C_PASEMI
	tristate "PA Semi SMBus interface"
	depends on PPC_PASEMI && PCI
	help
	  Supports the PA Semi PWRficient on-chip SMBus interfaces.

config I2C_PCA_PLATFORM
	tristate "PCA9564/PCA9665 as platform device"
	select I2C_ALGOPCA
	default n
	help
	  This driver supports a memory mapped Philips PCA9564/PCA9665
	  parallel bus to I2C bus controller.

	  This driver can also be built as a module.  If so, the module
	  will be called i2c-pca-platform.

config I2C_PMCMSP
	tristate "PMC MSP I2C TWI Controller"
	depends on PMC_MSP
	help
	  This driver supports the PMC TWI controller on MSP devices.

	  This driver can also be built as module. If so, the module
	  will be called i2c-pmcmsp.

config I2C_PNX
	tristate "I2C bus support for Philips PNX and NXP LPC targets"
	depends on ARCH_LPC32XX
	help
	  This driver supports the Philips IP3204 I2C IP block master and/or
	  slave controller

	  This driver can also be built as a module.  If so, the module
	  will be called i2c-pnx.

config I2C_PUV3
	tristate "PKUnity v3 I2C bus support"
	depends on UNICORE32 && ARCH_PUV3
	select I2C_ALGOBIT
	help
	  This driver supports the I2C IP inside the PKUnity-v3 SoC.
	  This I2C bus controller is under AMBA/AXI bus.

	  This driver can also be built as a module.  If so, the module
	  will be called i2c-puv3.

config I2C_PXA
	tristate "Intel PXA2XX I2C adapter"
	depends on ARCH_PXA || ARCH_MMP || (X86_32 && PCI && OF)
	help
	  If you have devices in the PXA I2C bus, say yes to this option.
	  This driver can also be built as a module.  If so, the module
	  will be called i2c-pxa.

config I2C_PXA_PCI
	def_bool I2C_PXA && X86_32 && PCI && OF

config I2C_PXA_SLAVE
	bool "Intel PXA2XX I2C Slave comms support"
	depends on I2C_PXA && !X86_32
	help
	  Support I2C slave mode communications on the PXA I2C bus.  This
	  is necessary for systems where the PXA may be a target on the
	  I2C bus.

<<<<<<< HEAD
config I2C_ROCKCHIP
	tristate "Rockchip I2C Driver"
	help
	  Say Y here to include support for the I2C controllers in
	  Rockchip SoCs.
=======
config I2C_RIIC
	tristate "Renesas RIIC adapter"
	depends on ARCH_SHMOBILE || COMPILE_TEST
	help
	  If you say yes to this option, support will be included for the
	  Renesas RIIC I2C interface.

	  This driver can also be built as a module.  If so, the module
	  will be called i2c-riic.
>>>>>>> c449b46a

config HAVE_S3C2410_I2C
	bool
	help
	  This will include I2C support for Samsung SoCs. If you want to
	  include I2C support for any machine, kindly select this in the
	  respective Kconfig file.

config I2C_S3C2410
	tristate "S3C2410 I2C Driver"
	depends on HAVE_S3C2410_I2C
	help
	  Say Y here to include support for I2C controller in the
	  Samsung SoCs.

config I2C_S6000
	tristate "S6000 I2C support"
	depends on XTENSA_VARIANT_S6000
	help
	  This driver supports the on chip I2C device on the
	  S6000 xtensa processor family.

	  To compile this driver as a module, choose M here. The module
	  will be called i2c-s6000.

config I2C_SH7760
	tristate "Renesas SH7760 I2C Controller"
	depends on CPU_SUBTYPE_SH7760
	help
	  This driver supports the 2 I2C interfaces on the Renesas SH7760.

	  This driver can also be built as a module.  If so, the module
	  will be called i2c-sh7760.

config I2C_SH_MOBILE
	tristate "SuperH Mobile I2C Controller"
	depends on SUPERH || ARCH_SHMOBILE || COMPILE_TEST
	help
	  If you say yes to this option, support will be included for the
	  built-in I2C interface on the Renesas SH-Mobile processor.

	  This driver can also be built as a module.  If so, the module
	  will be called i2c-sh_mobile.

config I2C_SIMTEC
	tristate "Simtec Generic I2C interface"
	select I2C_ALGOBIT
	help
	  If you say yes to this option, support will be included for
	  the Simtec Generic I2C interface. This driver is for the
	  simple I2C bus used on newer Simtec products for general
	  I2C, such as DDC on the Simtec BBD2016A.

	  This driver can also be built as a module. If so, the module
	  will be called i2c-simtec.

config I2C_SIRF
	tristate "CSR SiRFprimaII I2C interface"
	depends on ARCH_SIRF
	help
	  If you say yes to this option, support will be included for the
	  CSR SiRFprimaII I2C interface.

	  This driver can also be built as a module.  If so, the module
	  will be called i2c-sirf.

config I2C_ST
	tristate "STMicroelectronics SSC I2C support"
	depends on ARCH_STI
	help
	  Enable this option to add support for STMicroelectronics SoCs
	  hardware SSC (Synchronous Serial Controller) as an I2C controller.

	  This driver can also be built as module. If so, the module
	  will be called i2c-st.

config I2C_STU300
	tristate "ST Microelectronics DDC I2C interface"
	depends on MACH_U300
	default y if MACH_U300
	help
	  If you say yes to this option, support will be included for the
	  I2C interface from ST Microelectronics simply called "DDC I2C"
	  supporting both I2C and DDC, used in e.g. the U300 series
	  mobile platforms.

	  This driver can also be built as a module. If so, the module
	  will be called i2c-stu300.

config I2C_TEGRA
	tristate "NVIDIA Tegra internal I2C controller"
	depends on ARCH_TEGRA
	help
	  If you say yes to this option, support will be included for the
	  I2C controller embedded in NVIDIA Tegra SOCs

config I2C_VERSATILE
	tristate "ARM Versatile/Realview I2C bus support"
	depends on ARCH_VERSATILE || ARCH_REALVIEW || ARCH_VEXPRESS
	select I2C_ALGOBIT
	help
	  Say yes if you want to support the I2C serial bus on ARMs Versatile
	  range of platforms.

	  This driver can also be built as a module.  If so, the module
	  will be called i2c-versatile.

config I2C_WMT
	tristate "Wondermedia WM8xxx SoC I2C bus support"
	depends on ARCH_VT8500
	help
	  Say yes if you want to support the I2C bus on Wondermedia 8xxx-series
	  SoCs.

	  This driver can also be built as a module. If so, the module will be
	  called i2c-wmt.

config I2C_OCTEON
	tristate "Cavium OCTEON I2C bus support"
	depends on CAVIUM_OCTEON_SOC
	help
	  Say yes if you want to support the I2C serial bus on Cavium
	  OCTEON SOC.

	  This driver can also be built as a module.  If so, the module
	  will be called i2c-octeon.

config I2C_XILINX
	tristate "Xilinx I2C Controller"
	depends on HAS_IOMEM
	help
	  If you say yes to this option, support will be included for the
	  Xilinx I2C controller.

	  This driver can also be built as a module.  If so, the module
	  will be called xilinx_i2c.

config I2C_XLR
	tristate "XLR I2C support"
	depends on CPU_XLR
	help
	  This driver enables support for the on-chip I2C interface of
	  the Netlogic XLR/XLS MIPS processors.

	  This driver can also be built as a module.  If so, the module
	  will be called i2c-xlr.

config I2C_RCAR
	tristate "Renesas R-Car I2C Controller"
	depends on ARCH_SHMOBILE || COMPILE_TEST
	help
	  If you say yes to this option, support will be included for the
	  R-Car I2C controller.

	  This driver can also be built as a module.  If so, the module
	  will be called i2c-rcar.

comment "External I2C/SMBus adapter drivers"

config I2C_DIOLAN_U2C
	tristate "Diolan U2C-12 USB adapter"
	depends on USB
	help
	  If you say yes to this option, support will be included for Diolan
	  U2C-12, a USB to I2C interface.

	  This driver can also be built as a module.  If so, the module
	  will be called i2c-diolan-u2c.

config I2C_PARPORT
	tristate "Parallel port adapter"
	depends on PARPORT
	select I2C_ALGOBIT
	select I2C_SMBUS
	help
	  This supports parallel port I2C adapters such as the ones made by
	  Philips or Velleman, Analog Devices evaluation boards, and more.
	  Basically any adapter using the parallel port as an I2C bus with
	  no extra chipset is supported by this driver, or could be.

	  This driver is a replacement for (and was inspired by) an older
	  driver named i2c-philips-par.  The new driver supports more devices,
	  and makes it easier to add support for new devices.

	  An adapter type parameter is now mandatory.  Please read the file
	  Documentation/i2c/busses/i2c-parport for details.

	  Another driver exists, named i2c-parport-light, which doesn't depend
	  on the parport driver.  This is meant for embedded systems. Don't say
	  Y here if you intend to say Y or M there.

	  This support is also available as a module.  If so, the module
	  will be called i2c-parport.

config I2C_PARPORT_LIGHT
	tristate "Parallel port adapter (light)"
	select I2C_ALGOBIT
	select I2C_SMBUS
	help
	  This supports parallel port I2C adapters such as the ones made by
	  Philips or Velleman, Analog Devices evaluation boards, and more.
	  Basically any adapter using the parallel port as an I2C bus with
	  no extra chipset is supported by this driver, or could be.

	  This driver is a light version of i2c-parport.  It doesn't depend
	  on the parport driver, and uses direct I/O access instead.  This
	  might be preferred on embedded systems where wasting memory for
	  the clean but heavy parport handling is not an option.  The
	  drawback is a reduced portability and the impossibility to
	  daisy-chain other parallel port devices.

	  Don't say Y here if you said Y or M to i2c-parport.  Saying M to
	  both is possible but both modules should not be loaded at the same
	  time.

	  This support is also available as a module.  If so, the module
	  will be called i2c-parport-light.

config I2C_ROBOTFUZZ_OSIF
	tristate "RobotFuzz Open Source InterFace USB adapter"
	depends on USB
	help
	  If you say yes to this option, support will be included for the
	  RobotFuzz Open Source InterFace USB to I2C interface.

	  This driver can also be built as a module.  If so, the module
	  will be called i2c-osif.

config I2C_TAOS_EVM
	tristate "TAOS evaluation module"
	depends on TTY
	select SERIO
	select SERIO_SERPORT
	default n
	help
	  This supports TAOS evaluation modules on serial port. In order to
	  use this driver, you will need the inputattach tool, which is part
	  of the input-utils package.

	  If unsure, say N.

	  This support is also available as a module.  If so, the module
	  will be called i2c-taos-evm.

config I2C_TINY_USB
	tristate "Tiny-USB adapter"
	depends on USB
	help
	  If you say yes to this option, support will be included for the
	  i2c-tiny-usb, a simple do-it-yourself USB to I2C interface. See
	  http://www.harbaum.org/till/i2c_tiny_usb for hardware details.

	  This driver can also be built as a module.  If so, the module
	  will be called i2c-tiny-usb.

config I2C_VIPERBOARD
	tristate "Viperboard I2C master support"
	depends on MFD_VIPERBOARD && USB
	help
	  Say yes here to access the I2C part of the Nano River
	  Technologies Viperboard as I2C master.
          See viperboard API specification and Nano
          River Tech's viperboard.h for detailed meaning
          of the module parameters.

comment "Other I2C/SMBus bus drivers"

config I2C_ACORN
	tristate "Acorn IOC/IOMD I2C bus support"
	depends on ARCH_ACORN
	default y
	select I2C_ALGOBIT
	help
	  Say yes if you want to support the I2C bus on Acorn platforms.

	  If you don't know, say Y.

config I2C_ELEKTOR
	tristate "Elektor ISA card"
	depends on ISA && HAS_IOPORT && BROKEN_ON_SMP
	select I2C_ALGOPCF
	help
	  This supports the PCF8584 ISA bus I2C adapter.  Say Y if you own
	  such an adapter.

	  This support is also available as a module.  If so, the module
	  will be called i2c-elektor.

config I2C_PCA_ISA
	tristate "PCA9564/PCA9665 on an ISA bus"
	depends on ISA
	select I2C_ALGOPCA
	default n
	help
	  This driver supports ISA boards using the Philips PCA9564/PCA9665
	  parallel bus to I2C bus controller.

	  This driver can also be built as a module.  If so, the module
	  will be called i2c-pca-isa.

	  This device is almost undetectable and using this driver on a
	  system which doesn't have this device will result in long
	  delays when I2C/SMBus chip drivers are loaded (e.g. at boot
	  time).  If unsure, say N.

config I2C_SIBYTE
	tristate "SiByte SMBus interface"
	depends on SIBYTE_SB1xxx_SOC
	help
	  Supports the SiByte SOC on-chip I2C interfaces (2 channels).

config SCx200_I2C
	tristate "NatSemi SCx200 I2C using GPIO pins (DEPRECATED)"
	depends on SCx200_GPIO
	select I2C_ALGOBIT
	help
	  Enable the use of two GPIO pins of a SCx200 processor as an I2C bus.

	  If you don't know what to do here, say N.

	  This support is also available as a module.  If so, the module
	  will be called scx200_i2c.

	  This driver is deprecated and will be dropped soon. Use i2c-gpio
	  (or scx200_acb) instead.

config SCx200_I2C_SCL
	int "GPIO pin used for SCL"
	depends on SCx200_I2C
	default "12"
	help
	  Enter the GPIO pin number used for the SCL signal.  This value can
	  also be specified with a module parameter.

config SCx200_I2C_SDA
	int "GPIO pin used for SDA"
	depends on SCx200_I2C
	default "13"
	help
	  Enter the GPIO pin number used for the SSA signal.  This value can
	  also be specified with a module parameter.

config SCx200_ACB
	tristate "Geode ACCESS.bus support"
	depends on X86_32 && PCI
	help
	  Enable the use of the ACCESS.bus controllers on the Geode SCx200 and
	  SC1100 processors and the CS5535 and CS5536 Geode companion devices.

	  If you don't know what to do here, say N.

	  This support is also available as a module.  If so, the module
	  will be called scx200_acb.

endmenu<|MERGE_RESOLUTION|>--- conflicted
+++ resolved
@@ -648,13 +648,12 @@
 	  is necessary for systems where the PXA may be a target on the
 	  I2C bus.
 
-<<<<<<< HEAD
 config I2C_ROCKCHIP
 	tristate "Rockchip I2C Driver"
 	help
 	  Say Y here to include support for the I2C controllers in
 	  Rockchip SoCs.
-=======
+
 config I2C_RIIC
 	tristate "Renesas RIIC adapter"
 	depends on ARCH_SHMOBILE || COMPILE_TEST
@@ -664,7 +663,6 @@
 
 	  This driver can also be built as a module.  If so, the module
 	  will be called i2c-riic.
->>>>>>> c449b46a
 
 config HAVE_S3C2410_I2C
 	bool
