--- conflicted
+++ resolved
@@ -67,7 +67,6 @@
 	if (!sram->pool)
 		return -ENOMEM;
 
-<<<<<<< HEAD
 	if (pdev->dev.of_node) {
 		reserved_list = of_get_property(pdev->dev.of_node,
 						"mmio-sram-reserved",
@@ -150,15 +149,6 @@
 					(unsigned long)virt_base + cur_start,
 					res->start + cur_start, cur_size, -1);
 		}
-
-=======
-	ret = gen_pool_add_virt(sram->pool, (unsigned long)virt_base,
-				res->start, size, -1);
-	if (ret < 0) {
-		if (sram->clk)
-			clk_disable_unprepare(sram->clk);
-		return ret;
->>>>>>> abdb10fc
 	}
 
 	platform_set_drvdata(pdev, sram);
